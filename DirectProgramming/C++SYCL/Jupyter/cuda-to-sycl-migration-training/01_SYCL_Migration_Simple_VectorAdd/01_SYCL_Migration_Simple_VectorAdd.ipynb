{
 "cells": [
  {
   "cell_type": "markdown",
   "id": "726797c2-06bd-4fbe-88b0-734adc409770",
   "metadata": {
    "tags": []
   },
   "source": [
    "# SYCL Migration - Simple VectorAdd"
   ]
  },
  {
   "cell_type": "markdown",
   "id": "3ada1808-d73a-4d96-a1bf-9dccdab7747b",
   "metadata": {},
   "source": [
    "##### Sections\n",
    "- [Introduction](#Introduction)\n",
    "- [Analyze CUDA Source](#Analyze-CUDA-Source)\n",
    "- [Migrate CUDA source to SYCL source](#Migrate-CUDA-source-to-SYCL-source)\n",
    "- [Analyze, Compile and Run the migrated SYCL source](#Analyze,-Compile-and-Run-the-migrated-SYCL-source)\n",
    "- [Manually Optimize the migrated SYCL source](#Manually-Optimize-the-migrated-SYCL-source)\n",
    "- [Source Code](#Source-Code)"
   ]
  },
  {
   "cell_type": "markdown",
   "id": "757fbb8d-244b-4f90-9de9-3846df15afc1",
   "metadata": {},
   "source": [
    "## Learning Objectives\n",
    "* Use SYCLomatic Tool to migrate a simple single source CUDA application\n",
    "* Use various command line options of `SYCLomatic` for CUDA to SYCL migration\n",
    "* Compile and run migrated SYCL code on Intel CPUs and GPUs\n",
    "* Optimize the migrated SYCL code with manual coding"
   ]
  },
  {
   "cell_type": "markdown",
   "id": "ba7e6c1f-95ee-419d-8149-6a7789998ef0",
   "metadata": {},
   "source": [
    "## Introduction\n",
    "\n",
    "This module will walk you through migrating CUDA code to SYCL code using the SYCLomatic Tool.\n",
    "\n",
    "#### Requirements\n",
    "1. NVidia CUDA development machine\n",
    "2. Development machine with Intel CPU/GPU OR a Intel Developer Cloud account\n",
    "\n",
    "#### Migration Process\n",
    "We will do the following steps in this hands-on workshop:\n",
    "- Analyze CUDA source\n",
    "- Migrate CUDA source to SYCL source\n",
    "- Analyze, Compile and Run the migrated SYCL source\n",
    "- Manually Optimize the migrated SYCL source"
   ]
  },
  {
   "cell_type": "markdown",
   "id": "db5aa043-0d1f-43df-9a9a-e38f13e4bc86",
   "metadata": {
    "tags": []
   },
   "source": [
    "## Analyze CUDA Source\n",
    "\n",
    "Below is simple VectorAdd CUDA source: `vectoradd.cu`\n",
    "\n",
    "```cpp\n",
    "\n",
    "#include <cuda.h>\n",
    "#include <iostream>\n",
    "#include <vector>\n",
    "#define N 16\n",
    "\n",
    "//# kernel code to perform VectorAdd on GPU\n",
    "__global__ void VectorAddKernel(float* A, float* B, float* C)\n",
    "{\n",
    "        C[threadIdx.x] = A[threadIdx.x] + B[threadIdx.x];\n",
    "}\n",
    "\n",
    "int main()\n",
    "{\n",
    "        //# Initialize vectors on host\n",
    "        float A[N] = {1, 1, 1, 1, 1, 1, 1, 1, 1, 1, 1, 1, 1, 1, 1, 1};\n",
    "        float B[N] = {2, 2, 2, 2, 2, 2, 2, 2, 2, 2, 2, 2, 2, 2, 2, 2};\n",
    "        float C[N] = {0, 0, 0, 0, 0, 0, 0, 0, 0, 0, 0, 0, 0, 0, 0, 0};\n",
    "\n",
    "        //# Allocate memory on device\n",
    "        float *d_A, *d_B, *d_C;\n",
    "        cudaMalloc(&d_A, N*sizeof(float));\n",
    "        cudaMalloc(&d_B, N*sizeof(float));\n",
    "        cudaMalloc(&d_C, N*sizeof(float));\n",
    "\n",
    "        //# copy vector data from host to device\n",
    "        cudaMemcpy(d_A, A, N*sizeof(float), cudaMemcpyHostToDevice);\n",
    "        cudaMemcpy(d_B, B, N*sizeof(float), cudaMemcpyHostToDevice);\n",
    "\n",
    "        //# sumbit task to compute VectorAdd on device\n",
    "        VectorAddKernel<<<1, N>>>(d_A, d_B, d_C);\n",
    "\n",
    "        //# copy result of vector data from device to host\n",
    "        cudaMemcpy(C, d_C, N*sizeof(float), cudaMemcpyDeviceToHost);\n",
    "\n",
    "        //# print result on host\n",
    "        for (int i = 0; i < N; i++) std::cout<< C[i] << \" \";\n",
    "        std::cout << \"\\n\";\n",
    "\n",
    "        //# free allocation on device\n",
    "        cudaFree(d_A);\n",
    "        cudaFree(d_B);\n",
    "        cudaFree(d_C);\n",
    "        return 0;\n",
    "}\n",
    "```\n",
    "\n",
    "\n",
    "The CUDA code above initializes three arrays: `A`, `B` and `C`. The code allocates memory on device for three arrays: `d_A`, `d_B` and `d_C` using the `cudaMalloc` function, and then copies host initialized arrays to device locations using `cudaMemcpy`. The kernel function `VectorAddKernel` is then called to add arrays `d_A` and `d_B` into `d_C`. The results from `d_C` are copied back to host using `cudaMemcpy` to print the output."
   ]
  },
  {
   "cell_type": "markdown",
   "id": "5495ba6e-e388-4270-87ee-72a669b1aef3",
   "metadata": {
    "tags": []
   },
   "source": [
    "## Migrate CUDA source to SYCL source\n",
    "\n",
    "<p style=\"background-color:#cdc\"> Note: A CUDA development machine is required to accomplish the task in this section </p>\n",
    "\n",
    "Now that we have analyzed the CUDA source, we will migrate the CUDA source into SYCL source using the __SYCLomatic Tool__.\n",
    "\n",
    "For relatively simple projects, the SYCLomatic Tool can be invoked on the user source CUDA code directly. In this exercise, we will walk you through step-by-step to migrate the CUDA code.\n",
    "\n",
    "### Requirements\n",
    "\n",
    "Make sure you have a __NVIDIA CUDA development machine__ that can __compile and run CUDA code__. The next step is to install the tools for migrating CUDA to SYCL:\n",
    "\n",
    "- Install SYCLomatic Tool on this machine\n",
    "  - go to https://github.com/oneapi-src/SYCLomatic/releases/\n",
    "  - copy link to latest `linux_release.tgz` from assets\n",
    "  - on the CUDA development machine: `mkdir syclomatic; cd syclomatic`\n",
    "  - `wget <link to linux_release.tgz>`\n",
    "  - `tar -xvf linux_release.tgz`\n",
    "  - `export PATH=\"/home/$USER/syclomatic/bin:$PATH\"`\n",
    "  - Verify installation: `c2s --version`\n",
    "- Create a working directory and copy the above `vectoradd.cu` CUDA source to this machine\n",
    "\n",
    "\n",
    "### Migrate CUDA source to SYCL source using SYCLomatic\n",
    "\n",
    "On the NVIDIA CUDA development machine, run the following command to migrate CUDA code to SYCL code:\n",
    "\n",
    "```\n",
    "c2s vectoradd.cu --gen-helper-function\n",
    "```\n",
    "\n",
    "This command should migrate the CUDA source to SYCL source in a folder named `dpct_output/` by default, and the folder will have the SYCL source with name `vectoradd.dp.cpp`\n",
    "\n",
    "`--gen-helper-function` option will copy the SYCLomatic helper headers filed to output directory\n",
    "\n",
    "Note that when running the tool again for the same source may throw error that `dpct_output` folder is not empty, so make sure to delete the `dpct_output` folder and then try the `c2s vectoradd.cu --gen-helper-function` command.\n",
    "\n",
    "Next we will use the `c2s --out-root` option to specify a custom output directory like shown below:\n",
    "\n",
    "```\n",
<<<<<<< HEAD
    "c2s vectoradd.cu --use-custom-helper=api --out-root sycl_code\n",
=======
    "c2s vectoradd.cu --gen-helper-function --out-root sycl_code\n",
>>>>>>> cab92b42
    "```\n",
    "\n",
    "This command should migrate the CUDA source to SYCL source in a folder named `sycl_code`\n",
    "\n"
   ]
  },
  {
   "cell_type": "markdown",
   "id": "b3d03f96-4159-401a-a2e5-97b0548ba477",
   "metadata": {},
   "source": [
    "## Analyze, Compile and Run the migrated SYCL source\n",
    "\n",
    "<p style=\"background-color:#cdc\"> Note: The tasks in this section should be done on Intel DevCloud or on a system with oneAPI Base toolkit installed.</p>\n",
    "\n",
    "Once you have successfully migrated the CUDA source to the SYCL source, verify that the migrated SYCL code is functioning correctly by compiling and running it on a system with an Intel CPU/GPU. Alternatively, you can do this on the Intel Developer Cloud, which has a variety of Intel CPUs and GPUs available for development.\n",
    "\n",
    "Let's look at the migrated SYCL code:\n",
    "\n",
    "```cpp\n",
    "//==============================================================\n",
    "// Copyright © Intel Corporation\n",
    "//\n",
    "// SPDX-License-Identifier: MIT\n",
    "// =============================================================\n",
    "#include <sycl/sycl.hpp>\n",
    "#include <dpct/dpct.hpp>\n",
    "#include <iostream>\n",
    "#include <vector>\n",
    "#define N 16\n",
    "\n",
    "//# kernel code to perform VectorAdd on GPU\n",
    "void VectorAddKernel(float* A, float* B, float* C,\n",
    "                     const sycl::nd_item<3> &item_ct1)\n",
    "{\n",
    "        C[item_ct1.get_local_id(2)] =\n",
    "            A[item_ct1.get_local_id(2)] + B[item_ct1.get_local_id(2)];\n",
    "}\n",
    "\n",
    "int main()\n",
    "{\n",
    "        dpct::device_ext &dev_ct1 = dpct::get_current_device();\n",
    "        sycl::queue &q_ct1 = dev_ct1.default_queue();\n",
    "        std::cout << \"Device: \" << q_ct1.get_device().get_info<sycl::info::device::name>() << \"\\n\";\n",
    "\n",
    "        //# Initialize vectors on host\n",
    "        float A[N] = {1, 1, 1, 1, 1, 1, 1, 1, 1, 1, 1, 1, 1, 1, 1, 1};\n",
    "        float B[N] = {2, 2, 2, 2, 2, 2, 2, 2, 2, 2, 2, 2, 2, 2, 2, 2};\n",
    "        float C[N] = {0, 0, 0, 0, 0, 0, 0, 0, 0, 0, 0, 0, 0, 0, 0, 0};\n",
    "\n",
    "        //# Allocate memory on device\n",
    "        float *d_A, *d_B, *d_C;\n",
    "        d_A = sycl::malloc_device<float>(N, q_ct1);\n",
    "        d_B = sycl::malloc_device<float>(N, q_ct1);\n",
    "        d_C = sycl::malloc_device<float>(N, q_ct1);\n",
    "\n",
    "        //# copy vector data from host to device\n",
    "        q_ct1.memcpy(d_A, A, N * sizeof(float));\n",
    "        q_ct1.memcpy(d_B, B, N * sizeof(float)).wait();\n",
    "\n",
    "        //# sumbit task to compute VectorAdd on device\n",
    "        q_ct1.parallel_for(\n",
    "            sycl::nd_range<3>(sycl::range<3>(1, 1, N), sycl::range<3>(1, 1, N)),\n",
    "            [=](sycl::nd_item<3> item_ct1) {\n",
    "                    VectorAddKernel(d_A, d_B, d_C, item_ct1);\n",
    "            });\n",
    "\n",
    "        //# copy result of vector data from device to host\n",
    "        q_ct1.memcpy(C, d_C, N * sizeof(float)).wait();\n",
    "\n",
    "        //# print result on host\n",
    "        for (int i = 0; i < N; i++) std::cout<< C[i] << \" \";\n",
    "        std::cout << \"\\n\";\n",
    "\n",
    "        //# free allocation on device\n",
    "        sycl::free(d_A, q_ct1);\n",
    "        sycl::free(d_B, q_ct1);\n",
    "        sycl::free(d_C, q_ct1);\n",
    "        return 0;\n",
    "}\n",
    "```\n",
    "\n",
    "The migrated SYCL code can be compiled using the following command in terminal:\n",
    "```sh\n",
    "icpx -fsycl -I include vectoradd.dp.cpp\n",
    "```\n",
    "\n",
    "OR you can compile and run by executing the cell below:"
   ]
  },
  {
   "cell_type": "markdown",
   "id": "90192a10-c652-439f-bdec-05746d0eea62",
   "metadata": {},
   "source": [
    "#### Build and Run\n",
    "Select the cell below and click run ▶ to compile and execute the code:"
   ]
  },
  {
   "cell_type": "code",
   "execution_count": null,
   "id": "c13cee9e-52e2-43e0-9ac4-7748b27562e3",
   "metadata": {},
   "outputs": [],
   "source": [
    "! ./q.sh run_vector_add.sh gen9"
   ]
  },
  {
   "cell_type": "markdown",
   "id": "657b9672-39ae-4193-8af9-103b58667db4",
   "metadata": {},
   "source": [
    "### SYCL Code Migration Analysis\n",
    "\n",
    "When comparing the CUDA code and migrated SYCL code, we can see that there are some 1:1 equivalent calls, which are listed below in the table:\n",
    "\n",
    "| Functionality|CUDA|SYCL\n",
    "|-|-|-\n",
    "| header file|`#include <cuda.h>`|`#include <CL/sycl.hpp>`\n",
    "| Memory allocation on device| `cudaMalloc(&d_A, N*sizeof(float))`| `d_A = sycl::malloc_device<float>(N, q_ct1)`\n",
    "| Copy memory between host and device| `cudaMemcpy(d_A, A, N*sizeof(float), cudaMemcpyHostToDevice)`| `q.memcpy(d_A, A, N * sizeof(float))`\n",
    " | Free device memory allocation| `cudaFree(d_A)` | `free(d_A, q)`\n",
    "\n",
    "The actual kernel function invocation is different. In CUDA, the kernel function is invoked with the execution configuration syntax `<<<1, N>>>>` as follows, specifying 1 block and N threads:\n",
    "\n",
    "```cpp\n",
    "VectorAddKernel<<<1, N>>>(d_A, d_B, d_C);\n",
    "```\n",
    "\n",
    "In SYCL, the kernel function is invoked using `parallel_for` and specifying `nd_range` with one N work item in one work group, as follows:\n",
    "\n",
    "\n",
    "```cpp\n",
    "q_ct1.parallel_for(\n",
    "            sycl::nd_range<3>(sycl::range<3>(1, 1, N), sycl::range<3>(1, 1, N)),\n",
    "            [=](sycl::nd_item<3> item_ct1) {\n",
    "                    VectorAddKernel(d_A, d_B, d_C, item_ct1);\n",
    "            });\n",
    "```\n",
    "\n",
    "Another difference is that the SYCL requires creating a SYCL queue with a device selector and other optional properties. The queue is used to submit the command group to execute on the device. The creation of a SYCL queue is necessary and is done as follows in the SYCL migrated code using some helper functions:\n",
    "\n",
    "```cpp\n",
    "dpct::device_ext &dev_ct1 = dpct::get_current_device();\n",
    "sycl::queue &q_ct1 = dev_ct1.default_queue();\n",
    "```\n",
    "\n",
    "In CUDA, the equivalent is a CUDA stream; if no stream is created in the CUDA code, a default stream is implicitly created.\n"
   ]
  },
  {
   "cell_type": "markdown",
   "id": "7e72a050-8964-42c9-8a83-1d67f9d30fd6",
   "metadata": {
    "tags": []
   },
   "source": [
    "## Manually Optimize the migrated SYCL source\n",
    "\n",
    "The SYCLomatic Tool will migrate the CUDA code to the SYCL code to get functionality, but you may have to manually optimize the resulting SYCL code for optimal performance.\n",
    "\n",
    "Now that we have successfully migrated the CUDA code to the SYCL code and executed on an Intel CPU/GPU, let’s look at what manual optimizations we can do.\n",
    "\n",
    "Analyzing the migrated SYCL code, we can see that a SYCL queue is created using the following code:\n",
    "\n",
    "```cpp\n",
    "dpct::device_ext &dev_ct1 = dpct::get_current_device();\n",
    "sycl::queue &q_ct1 = dev_ct1.default_queue();\n",
    "```\n",
    "\n",
    "The above code is creating a SYCL queue using dpct helper functions that can be unwrapped using the `dpct/dpct.hpp` header file.\n",
    "\n",
    "The above code is also creating a SYCL queue with an `in_order` queue property and is doing a default device selection, which is the same as the code below using just SYCL api syntax:\n",
    "\n",
    "```cpp\n",
    "sycl::queue q_ct1{sycl::default_selector_v(), sycl::property::queue::in_order()};\n",
    "```\n",
    "\n",
    "Using an `in_order` queue property will not allow kernels with no dependency to overlap execution. Therefore, we will remove the `in_order` queue property and add event-based dependency between kernels.\n",
    "\n",
    "We can replace the SYCL queue creation with the following code:\n",
    "\n",
    "```cpp\n",
    "sycl::queue q_ct1;\n",
    "```\n",
    "\n",
    "This will create a queue with default device selection and allow kernels to overlap.\n",
    "\n",
    "The next step is to add kernel dependency. From the code above we can enable the two `memcpy` kernel submissions to overlap and then add dependency for the actual kernel that does the vector add. We will also add a dependency to the final `memcpy` kernel to copy back the results.\n",
    "\n",
    "The resulting optimized code will look like this:\n",
    "\n",
    "```cpp\n",
    "//==============================================================\n",
    "// Copyright © Intel Corporation\n",
    "//\n",
    "// SPDX-License-Identifier: MIT\n",
    "// =============================================================\n",
    "#include <sycl/sycl.hpp>\n",
    "#include <iostream>\n",
    "#include <vector>\n",
    "#define N 16\n",
    "\n",
    "//# kernel code to perform VectorAdd on GPU\n",
    "void VectorAddKernel(float* A, float* B, float* C,\n",
    "                     const sycl::nd_item<3> &item_ct1)\n",
    "{\n",
    "        C[item_ct1.get_local_id(2)] =\n",
    "            A[item_ct1.get_local_id(2)] + B[item_ct1.get_local_id(2)];\n",
    "}\n",
    "\n",
    "int main()\n",
    "{\n",
    "        // sycl queue with out of order execution allowed\n",
    "        sycl::queue q_ct1;\n",
    "        std::cout << \"Device: \" << q_ct1.get_device().get_info<sycl::info::device::name>() << \"\\n\";\n",
    "\n",
    "        //# Initialize vectors on host\n",
    "        float A[N] = {1, 1, 1, 1, 1, 1, 1, 1, 1, 1, 1, 1, 1, 1, 1, 1};\n",
    "        float B[N] = {2, 2, 2, 2, 2, 2, 2, 2, 2, 2, 2, 2, 2, 2, 2, 2};\n",
    "        float C[N] = {0, 0, 0, 0, 0, 0, 0, 0, 0, 0, 0, 0, 0, 0, 0, 0};\n",
    "\n",
    "        //# Allocate memory on device\n",
    "        float *d_A, *d_B, *d_C;\n",
    "        d_A = sycl::malloc_device<float>(N, q_ct1);\n",
    "        d_B = sycl::malloc_device<float>(N, q_ct1);\n",
    "        d_C = sycl::malloc_device<float>(N, q_ct1);\n",
    "\n",
    "        //# copy vector data from host to device\n",
    "        auto e1 = q_ct1.memcpy(d_A, A, N * sizeof(float));\n",
    "        auto e2 = q_ct1.memcpy(d_B, B, N * sizeof(float));\n",
    "\n",
    "        //# sumbit task to compute VectorAdd on device\n",
    "        auto e3 = q_ct1.parallel_for(\n",
    "            sycl::nd_range<3>(sycl::range<3>(1, 1, N), sycl::range<3>(1, 1, N)), {e1, e2},\n",
    "            [=](sycl::nd_item<3> item_ct1) {\n",
    "                    VectorAddKernel(d_A, d_B, d_C, item_ct1);\n",
    "            });\n",
    "\n",
    "        //# copy result of vector data from device to host\n",
    "        q_ct1.memcpy(C, d_C, N * sizeof(float), e3).wait();\n",
    "\n",
    "        //# print result on host\n",
    "        for (int i = 0; i < N; i++) std::cout<< C[i] << \" \";\n",
    "        std::cout << \"\\n\";\n",
    "\n",
    "        //# free allocation on device\n",
    "        sycl::free(d_A, q_ct1);\n",
    "        sycl::free(d_B, q_ct1);\n",
    "        sycl::free(d_C, q_ct1);\n",
    "        return 0;\n",
    "}\n",
    "```"
   ]
  },
  {
   "cell_type": "markdown",
   "id": "0c295c42-592a-4d86-9b97-ed712c51733a",
   "metadata": {},
   "source": [
    "#### Build and Run\n",
    "Select the cell below and click run ▶ to compile and execute the code:"
   ]
  },
  {
   "cell_type": "code",
   "execution_count": null,
   "id": "46e5bc2e-9414-4059-9fd4-de026929be1d",
   "metadata": {},
   "outputs": [],
   "source": [
    "! ./q.sh run_vector_add_optimized.sh gen9"
   ]
  },
  {
   "cell_type": "markdown",
   "id": "44575ee2-383a-4783-9c03-3986de891cad",
   "metadata": {},
   "source": [
    "## Source Code\n",
    "\n",
    "This section describes the location of the CUDA source and the contents of different SYCL source code directories in this project.\n",
    "\n",
    "| folder name | source code description\n",
    "| --- | ---\n",
    "| cuda | Original CUDA Source used for migration\n",
    "| dpct_output | SYCL migration output from SYCLomatic Tool, compiles without errors\n",
    "| sycl_migrated | SYCL code with code that prints the offload device name added, compiles without errors\n",
    "| sycl_migrated_optimized | SYCL code optimized to allow kernels for execute out-of-order, compiles without errors"
   ]
  },
  {
   "cell_type": "markdown",
   "id": "45a5f463-190f-4ebd-9253-505afa1d5046",
   "metadata": {},
   "source": [
    "## Summary\n",
    "\n",
    "In this module, we learned how to migrate simple CUDA source to SYCL source to get functionality using the `SYCLomatic` Tool, and then analyzed/optimized the SYCL source by manually coding.\n"
   ]
  }
 ],
 "metadata": {
  "kernelspec": {
   "display_name": "Python 3 (Intel® oneAPI 2023.2)",
   "language": "python",
   "name": "c009-intel_distribution_of_python_3_oneapi-beta05-python"
  },
  "language_info": {
   "codemirror_mode": {
    "name": "ipython",
    "version": 3
   },
   "file_extension": ".py",
   "mimetype": "text/x-python",
   "name": "python",
   "nbconvert_exporter": "python",
   "pygments_lexer": "ipython3",
   "version": "3.9.16"
  }
 },
 "nbformat": 4,
 "nbformat_minor": 5
}<|MERGE_RESOLUTION|>--- conflicted
+++ resolved
@@ -167,11 +167,7 @@
     "Next we will use the `c2s --out-root` option to specify a custom output directory like shown below:\n",
     "\n",
     "```\n",
-<<<<<<< HEAD
-    "c2s vectoradd.cu --use-custom-helper=api --out-root sycl_code\n",
-=======
     "c2s vectoradd.cu --gen-helper-function --out-root sycl_code\n",
->>>>>>> cab92b42
     "```\n",
     "\n",
     "This command should migrate the CUDA source to SYCL source in a folder named `sycl_code`\n",
