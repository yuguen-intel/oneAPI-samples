--- conflicted
+++ resolved
@@ -1,10 +1,6 @@
 {
   "guid": "E17DC0AF-780B-41CE-9F44-36A06960C73F",
-<<<<<<< HEAD
-  "name": "guided_oddEvenMergeSort_SYCLMigration",
-=======
   "name": "Odd Even Merge Sort",
->>>>>>> cab92b42
   "categories": ["Toolkit/oneAPI-samples/DirectProgramming/C++SYCL/GraphTraversal"],
   "description": "This is the preferred algorithm of choice for sorting batches of short-sized to mid-sized (key, value) array pairs.",
   "toolchain": [ "dpcpp" ],
