--- conflicted
+++ resolved
@@ -60,14 +60,6 @@
 - How to initialize a `device_global` to non-zero value
 
 ### `device_global` Description
-<<<<<<< HEAD
-
-The `device_global` class is an extension that introduces device scoped memory allocations into SYCL that can be accessed within a kernel using syntax similar to C++ global variables; the class has unique instances per `sycl::device`. Similar to C++ global variables, a `device_global` variable have a namespace scope and is visible to all kernels within that scope.
-
-A `device_global` class is instantiated from a class template. The template is parameterized by the type of the underlying allocation, and a list of properties. The type of the allocation also encodes the size of the allocation for potentially multidimensional array types. The list of properties change the functional behavior of the `device_global` instance to enable compiler and runtime optimizations. In the code sample two properties are used, `device_image_scope` and `host_access_none`. The `device_image_scope` property limits the scope of a single instance of a `device_global` from a device to a `device_image`. The absence of the `device_image_scope` property is not supported by the compiler. The `host_access` property is an assertion by the user telling the implementation whether the host code copies to or from the `device_global`. The property comes in four variants `host_access_none`, `host_access_read`, `host_access_write`, and `host_access_read_write`(the default), but only the `host_access_none` is supported currently. 
-
-> **Note**: Further details on these and other properties can be found in the [Properties for `device_global` variables](https://github.com/intel/llvm/blob/sycl/sycl/doc/extensions/proposed/sycl_ext_oneapi_device_global.asciidoc#properties-for-device-global-variables) section of the [SYCL `device_global` Language Specification](https://github.com/intel/llvm/blob/sycl/sycl/doc/extensions/proposed/sycl_ext_oneapi_device_global.asciidoc). The language specification can also help you helps understand the API and of `device_globals` and restrictions on its usage.
-=======
 
 The `device_global` class is an extension that introduces device-scoped memory allocations into SYCL that can be accessed within a kernel using syntax similar to C++ global variables; the class has unique instances per `sycl::device`. Similar to C++ global variables, a `device_global` variable has a namespace scope and is visible to all kernels within that scope.
 
@@ -78,19 +70,12 @@
 * The `host_access` property tells the compiler how the host code accesses the `device_global`. The property comes in four variants `host_access_none`, `host_access_read`, `host_access_write`, and `host_access_read_write`(the default). The `host_access` property makes no assertion on how the **device** can access the `device_global`: the device can always read and write to the `device_global` object.
 
 > **Note**: Further details on these and other properties can be found in the [device_global Extension](https://www.intel.com/content/www/us/en/docs/oneapi-fpga-add-on/optimization-guide/current/device-global-ext.html) section of the [FPGA Optimization Guide for Intel® oneAPI Toolkits](https://www.intel.com/content/www/us/en/docs/oneapi-fpga-add-on/optimization-guide/current/overview.html).
->>>>>>> cab92b42
 
 A `device_global` instance can be used to store state across multiple relaunches of a kernel without needing a SYCL buffer or a Unified Shared Memory (USM) pointer. This can be useful for creating a finite state machine.
 
 ### Initialize a `device_global` Instance
 
-<<<<<<< HEAD
-A `device_global` instance is always zero-initialized. If you need the first usage of a `device_global` instance in device code to be initialized to a non-zero value, use the  technique show in the code example below.
-
-Instantiate a second `device_global<bool>` that represents a flag that controls when to initialize the `device_global` to a non-zero value. This flag is zero-initialized to `false`. Once initialization happens, the flag is set to `true` and initialization code does not execute on subsequent relaunches of the kernel.
-=======
 A `device_global` instance is always zero-initialized, so the compiler cannot pre-initialize `device_global` memories to non-zero values for you at compile-time. However, if you are using a BSP that supports `device_global` memories with host access from a dedicated interfaces, or if you are creating an FPGA IP, you can use the `sycl::queue::copy()` function to copy values from the host to the `device_global` before you start your kernel. These copy operations get placed in the SYCL queue, but will not implicitly block any other operations on the queue.
->>>>>>> cab92b42
 
 ```cpp
 namespace exp = sycl::ext::oneapi::experimental;
@@ -138,17 +123,7 @@
    >  ```
    >  cmake .. -DFPGA_DEVICE=<FPGA device family or FPGA part number>
    >  ```
-<<<<<<< HEAD
-   >
-   > Alternatively, you can target an explicit FPGA board variant and BSP by using the following command:
-   >  ```
-   >  cmake .. -DFPGA_DEVICE=<board-support-package>:<board-variant>
-   >  ```
-   >
-   > You will only be able to run an executable on the FPGA if you specified a BSP.
-=======
    > This tutorial only uses the IP Authoring flow since Intel does not ship a BSP that supports a dedicated interface for accessing a `device global`.
->>>>>>> cab92b42
 
 3. Compile the design. (The provided targets match the recommended development flow.)
 
@@ -168,15 +143,9 @@
       ```
       make fpga
       ```
-<<<<<<< HEAD
 
 ### On Windows*
 
-=======
-
-### On Windows*
-
->>>>>>> cab92b42
 1. Change to the sample directory.
 2. Build the program for the Intel® Agilex® 7 device family, which is the default.
    ```
@@ -188,17 +157,7 @@
    >  ```
    >  cmake -G "NMake Makefiles" .. -DFPGA_DEVICE=<FPGA device family or FPGA part number>
    >  ```
-<<<<<<< HEAD
-   >
-   > Alternatively, you can target an explicit FPGA board variant and BSP by using the following command:
-   >  ```
-   >  cmake -G "NMake Makefiles" .. -DFPGA_DEVICE=<board-support-package>:<board-variant>
-   >  ```
-   >
-   > You will only be able to run an executable on the FPGA if you specified a BSP.
-=======
    > This tutorial only uses the IP Authoring flow since Intel does not ship a BSP that supports a dedicated interface for accessing a `device global`.
->>>>>>> cab92b42
 
 3. Compile the design. (The provided targets match the recommended development flow.)
 
@@ -232,14 +191,7 @@
    ```bash
    CL_CONTEXT_MPSIM_DEVICE_INTELFPGA=1 ./device_global.fpga_sim
    ```
-<<<<<<< HEAD
-3. Run the sample on the FPGA device (only if you ran `cmake` with `-DFPGA_DEVICE=<board-support-package>:<board-variant>`).
-   ```
-   ./device_global.fpga
-   ```
-=======
    > **Note**: Running this sample on an actual FPGA device requires a BSP that supports device_globals with host access from a dedicated interface. As there are currently no commercial BSPs with such support, only the IP Authoring flow is enabled for this code sample.
->>>>>>> cab92b42
 
 ### On Windows
 
@@ -253,15 +205,8 @@
    device_global.fpga_sim.exe
    set CL_CONTEXT_MPSIM_DEVICE_INTELFPGA=
    ```
-<<<<<<< HEAD
-3. Run the sample on the FPGA device (only if you ran `cmake` with `-DFPGA_DEVICE=<board-support-package>:<board-variant>`).
-   ```
-   device_global.fpga.exe
-   ```
-=======
    > **Note**: Running this sample on an actual FPGA device requires a BSP that supports device_globals with host access from a dedicated interface. As there are currently no commercial BSPs with such support, only the IP Authoring flow is enabled for this code sample.
 
->>>>>>> cab92b42
 
 ## Example Output
 ```
