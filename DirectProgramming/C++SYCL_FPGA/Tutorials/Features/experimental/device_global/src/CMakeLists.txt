set(SOURCE_FILE device_global.cpp)
set(TARGET_NAME device_global)
set(EMULATOR_TARGET ${TARGET_NAME}.fpga_emu)
set(SIMULATOR_TARGET ${TARGET_NAME}.fpga_sim)
set(FPGA_TARGET ${TARGET_NAME}.fpga)

# FPGA board selection
if(NOT DEFINED FPGA_DEVICE)
    set(FPGA_DEVICE "Agilex7")
<<<<<<< HEAD
    set(DEVICE_FLAG "Agilex7")
=======
>>>>>>> cab92b42
    message(STATUS "FPGA_DEVICE was not specified.\
            \nConfiguring the design to the default FPGA family: ${FPGA_DEVICE}\
            \nPlease refer to the README for information on target selection.")
    set(IS_BSP "0")
else()
<<<<<<< HEAD
    string(TOLOWER ${FPGA_DEVICE} FPGA_DEVICE_NAME)
    if(FPGA_DEVICE_NAME MATCHES ".*a10.*" OR FPGA_DEVICE_NAME MATCHES ".*arria10.*")
      set(DEVICE_FLAG "A10")
    elseif(FPGA_DEVICE_NAME MATCHES ".*s10.*" OR FPGA_DEVICE_NAME MATCHES ".*stratix10.*")
      set(DEVICE_FLAG "S10")
    elseif(FPGA_DEVICE_NAME MATCHES ".*agilex.*")
      set(DEVICE_FLAG "Agilex7")
    endif()
    message(STATUS "Configuring the design with the following target: ${FPGA_DEVICE}")

endif()

if(NOT DEFINED DEVICE_FLAG)
    message(FATAL_ERROR "An unrecognized or custom board was passed, but DEVICE_FLAG was not specified. \
                         Make sure you have set -DDEVICE_FLAG=A10, -DDEVICE_FLAG=S10 or -DDEVICE_FLAG=Agilex7.")
=======
    message(STATUS "Configuring the design with the following target: ${FPGA_DEVICE}")

    # Check if the target is a BSP
    if(IS_BSP MATCHES "1")
        set(IS_BSP "1")
        message(FATAL_ERROR "ERROR: This tutorial does not support a BSP target as uses IPA flow only.")
    else()
        set(IS_BSP "0")
        message(STATUS "The selected target ${FPGA_DEVICE} is assumed to be an FPGA part number.")
        message(STATUS "This tutorial does not support a BSP target as it uses IPA flow only.")
    endif()
>>>>>>> cab92b42
endif()

# This is a Windows-specific flag that enables exception handling in host code
if(WIN32)
    set(WIN_FLAG "/EHsc")
endif()

# A SYCL ahead-of-time (AoT) compile processes the device code in two stages.
# 1. The "compile" stage compiles the device code to an intermediate representation (SPIR-V).
# 2. The "link" stage invokes the compiler's FPGA backend before linking.
#    For this reason, FPGA backend flags must be passed as link flags in CMake.
set(EMULATOR_COMPILE_FLAGS "-fsycl -Wall ${WIN_FLAG} -fintelfpga")
set(EMULATOR_LINK_FLAGS "-fsycl -fintelfpga")
set(SIMULATOR_COMPILE_FLAGS "-fsycl -Wall ${WIN_FLAG} -fintelfpga -DFPGA_SIMULATOR")
set(SIMULATOR_LINK_FLAGS "-fsycl -fintelfpga -Xssimulation -Xsghdl ${HANDSHAKING} -Xstarget=${FPGA_DEVICE} ${USER_HARDWARE_FLAGS}")
set(HARDWARE_COMPILE_FLAGS "-fsycl -Wall ${WIN_FLAG} -fintelfpga -DFPGA_HARDWARE")
set(HARDWARE_LINK_FLAGS "-fsycl -fintelfpga -Xshardware ${HANDSHAKING} -Xstarget=${FPGA_DEVICE} ${USER_HARDWARE_FLAGS}")
# use cmake -D USER_HARDWARE_FLAGS=<flags> to set extra flags for FPGA backend compilation

###############################################################################
### FPGA Emulator
###############################################################################
# To compile in a single command:
#    icpx -fsycl -fintelfpga device_global.cpp -o device_global.fpga_emu
# CMake executes:
#    [compile] icpx -fsycl -fintelfpga -o device_global.cpp.o -c device_global.cpp
#    [link]    icpx -fsycl -fintelfpga device_global.cpp.o -o device_global.fpga_emu
add_executable(${EMULATOR_TARGET} ${SOURCE_FILE})
target_include_directories(${EMULATOR_TARGET} PRIVATE ../../../../../include)
set_target_properties(${EMULATOR_TARGET} PROPERTIES COMPILE_FLAGS "${EMULATOR_COMPILE_FLAGS}")
set_target_properties(${EMULATOR_TARGET} PROPERTIES LINK_FLAGS "${EMULATOR_LINK_FLAGS}")
add_custom_target(fpga_emu DEPENDS ${EMULATOR_TARGET})

###############################################################################
### Generate Report
###############################################################################
# To compile manually:
#   icpx -fsycl -fintelfpga -Xshardware -Xstarget=<FPGA_DEVICE> -fsycl-link=early device_global.cpp -o device_global_report.a
set(FPGA_EARLY_IMAGE ${TARGET_NAME}_report.a)
# The compile output is not an executable, but an intermediate compilation result unique to SYCL.
add_executable(${FPGA_EARLY_IMAGE} ${SOURCE_FILE})
target_include_directories(${FPGA_EARLY_IMAGE} PRIVATE ../../../../../include)
add_custom_target(report DEPENDS ${FPGA_EARLY_IMAGE})
set_target_properties(${FPGA_EARLY_IMAGE} PROPERTIES COMPILE_FLAGS "${HARDWARE_COMPILE_FLAGS}")
set_target_properties(${FPGA_EARLY_IMAGE} PROPERTIES LINK_FLAGS "${HARDWARE_LINK_FLAGS} -fsycl-link=early")
# fsycl-link=early stops the compiler after RTL generation, before invoking Quartus®

###############################################################################
### FPGA Simulator
###############################################################################
# To compile in a single command:
#   icpx -fsycl -fintelfpga -DFPGA_SIMULATOR -Xssimulation -Xsghdl -Xstarget=<FPGA_DEVICE> device_global.cpp -o device_global.fpga
# CMake executes:
#   [compile] icpx -fsycl -fintelfpga -DFPGA_SIMULATOR -o device_global.cpp.o -c device_global.cpp
#   [link]    icpx -fsycl -fintelfpga -Xssimulation -Xsghdl -Xstarget=<FPGA_DEVICE> device_global.cpp.o -o device_global.fpga
add_executable(${SIMULATOR_TARGET} EXCLUDE_FROM_ALL ${SOURCE_FILE})
target_include_directories(${SIMULATOR_TARGET} PRIVATE ../../../../../include)
add_custom_target(fpga_sim DEPENDS ${SIMULATOR_TARGET})
set_target_properties(${SIMULATOR_TARGET} PROPERTIES COMPILE_FLAGS "${SIMULATOR_COMPILE_FLAGS}")
set_target_properties(${SIMULATOR_TARGET} PROPERTIES LINK_FLAGS "${SIMULATOR_LINK_FLAGS} -reuse-exe=${CMAKE_BINARY_DIR}/${SIMULATOR_TARGET}")

###############################################################################
### FPGA Hardware
###############################################################################
# To compile in a single command:
#   icpx -fsycl -fintelfpga -Xshardware -DFPGA_HARDWARE -Xstarget=<FPGA_DEVICE> device_global.cpp -o device_global.fpga
# CMake executes:
#   [compile] icpx -fsycl -fintelfpga -DFPGA_HARDWARE -o device_global.cpp.o -c device_global.cpp
#   [link]    icpx -fsycl -fintelfpga -Xshardware -Xstarget=<FPGA_DEVICE> device_global.cpp.o -o device_global.fpga
add_executable(${FPGA_TARGET} EXCLUDE_FROM_ALL ${SOURCE_FILE})
target_include_directories(${FPGA_TARGET} PRIVATE ../../../../../include)
add_custom_target(fpga DEPENDS ${FPGA_TARGET})
set_target_properties(${FPGA_TARGET} PROPERTIES COMPILE_FLAGS "${HARDWARE_COMPILE_FLAGS}")
set_target_properties(${FPGA_TARGET} PROPERTIES LINK_FLAGS "${HARDWARE_LINK_FLAGS} -reuse-exe=${CMAKE_BINARY_DIR}/${FPGA_TARGET}")
# The -reuse-exe flag enables rapid recompilation of host-only code changes.
# See C++SYCL_FPGA/GettingStarted/fast_recompile for details.<|MERGE_RESOLUTION|>--- conflicted
+++ resolved
@@ -7,32 +7,11 @@
 # FPGA board selection
 if(NOT DEFINED FPGA_DEVICE)
     set(FPGA_DEVICE "Agilex7")
-<<<<<<< HEAD
-    set(DEVICE_FLAG "Agilex7")
-=======
->>>>>>> cab92b42
     message(STATUS "FPGA_DEVICE was not specified.\
             \nConfiguring the design to the default FPGA family: ${FPGA_DEVICE}\
             \nPlease refer to the README for information on target selection.")
     set(IS_BSP "0")
 else()
-<<<<<<< HEAD
-    string(TOLOWER ${FPGA_DEVICE} FPGA_DEVICE_NAME)
-    if(FPGA_DEVICE_NAME MATCHES ".*a10.*" OR FPGA_DEVICE_NAME MATCHES ".*arria10.*")
-      set(DEVICE_FLAG "A10")
-    elseif(FPGA_DEVICE_NAME MATCHES ".*s10.*" OR FPGA_DEVICE_NAME MATCHES ".*stratix10.*")
-      set(DEVICE_FLAG "S10")
-    elseif(FPGA_DEVICE_NAME MATCHES ".*agilex.*")
-      set(DEVICE_FLAG "Agilex7")
-    endif()
-    message(STATUS "Configuring the design with the following target: ${FPGA_DEVICE}")
-
-endif()
-
-if(NOT DEFINED DEVICE_FLAG)
-    message(FATAL_ERROR "An unrecognized or custom board was passed, but DEVICE_FLAG was not specified. \
-                         Make sure you have set -DDEVICE_FLAG=A10, -DDEVICE_FLAG=S10 or -DDEVICE_FLAG=Agilex7.")
-=======
     message(STATUS "Configuring the design with the following target: ${FPGA_DEVICE}")
 
     # Check if the target is a BSP
@@ -44,7 +23,6 @@
         message(STATUS "The selected target ${FPGA_DEVICE} is assumed to be an FPGA part number.")
         message(STATUS "This tutorial does not support a BSP target as it uses IPA flow only.")
     endif()
->>>>>>> cab92b42
 endif()
 
 # This is a Windows-specific flag that enables exception handling in host code
