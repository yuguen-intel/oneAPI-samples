--- conflicted
+++ resolved
@@ -6,34 +6,11 @@
 #include <iostream>
 
 // oneAPI headers
-#include <sycl/ext/intel/experimental/pipes.hpp>
 #include <sycl/ext/intel/fpga_extensions.hpp>
 #include <sycl/sycl.hpp>
 
 #include "exception_handler.hpp"
 
-<<<<<<< HEAD
-// use host pipes to write into registers in the CSR address space
-class OutputPipeID;
-
-// using protocol avalon_mm or avalon_mm_uses_ready allows this host pipe to
-// output to the CSR
-
-// WORKAROUND: protocol_name::avalon_mm does not currently work with simulation,
-// so simulate with avalon_mm_uses_ready for now. avalon_mm works in hardware.
-#if FPGA_SIMULATOR
-using OutputPipeProps = decltype(sycl::ext::oneapi::experimental::properties(
-    sycl::ext::intel::experimental::protocol<
-        sycl::ext::intel::experimental::protocol_name::avalon_mm_uses_ready>));
-#else
-using OutputPipeProps = decltype(sycl::ext::oneapi::experimental::properties(
-    sycl::ext::intel::experimental::protocol<
-        sycl::ext::intel::experimental::protocol_name::avalon_mm>));
-#endif
-
-using OutputPipe =
-    sycl::ext::intel::experimental::pipe<OutputPipeID, int, 1, OutputPipeProps>;
-=======
 // use pipes to write into registers in the CSR address space
 class OutputPipeID;
 
@@ -43,7 +20,6 @@
 
 using OutputPipe =
     sycl::ext::intel::experimental::pipe<OutputPipeID, int, 0, OutputPipeProps>;
->>>>>>> cab92b42
 
 // Forward declare the kernel name in the global scope. This is an FPGA best
 // practice that reduces name mangling in the optimization reports.
