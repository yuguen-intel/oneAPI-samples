--- conflicted
+++ resolved
@@ -155,12 +155,7 @@
 
    ```
    > cd .. # navigate to project root if not there already
-<<<<<<< HEAD
-   > ROBOCOPY add-oneapi\build\add.fpga_ip_export.prj_1\ add-quartus\add.fpga_ip_export.prj_1\ /S
-
-=======
    > ROBOCOPY add-oneapi\build\add.report.prj\ add-quartus\add.report.prj\ /S
->>>>>>> d9ee045f
    ```
 
 4. Create the Platform Designer system.
