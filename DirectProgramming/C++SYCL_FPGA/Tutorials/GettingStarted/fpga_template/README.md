# `FPGA Template` Sample

<<<<<<< HEAD
This project serves as a template for Intel® oneAPI FPGA designs.
=======
This project serves as a template for Intel® oneAPI FPGA designs, and demonstrates the features of the base CMake build system in our code samples.
>>>>>>> cab92b42

| Optimized for                     | Description
|:---                               |:---
| OS                                | Linux* Ubuntu* 18.04/20.04 <br> RHEL*/CentOS* 8 <br> SUSE* 15 <br> Windows* 10
| Hardware                          | Intel® Agilex® 7, Arria® 10, and Stratix® 10 FPGAs
| Software                          | Intel® oneAPI DPC++/C++ Compiler
| What you will learn               | Best practices for creating and managing a oneAPI FPGA project
| Time to complete                  | 10 minutes

> **Note**: Even though the Intel DPC++/C++ OneAPI compiler is enough to compile for emulation, generating reports and generating RTL, there are extra software requirements for the simulation flow and FPGA compiles.
>
> To use the simulator flow, Intel® Quartus® Prime Pro Edition and one of the following simulators must be installed and accessible through your PATH:
> - Questa*-Intel® FPGA Edition
> - Questa*-Intel® FPGA Starter Edition
> - ModelSim® SE
>
> When using the hardware compile flow, Intel® Quartus® Prime Pro Edition must be installed and accessible through your PATH.
>
> :warning: Make sure you add the device files associated with the FPGA that you are targeting to your Intel® Quartus® Prime installation.

> **Note**: In oneAPI full systems, kernels that use SYCL Unified Shared Memory (USM) host allocations or USM shared allocations (and therefore the code in this tutorial) are only supported by Board Support Packages (BSPs) with USM support (e.g. the Intel® FPGA PAC D5005 (with Intel Stratix® 10 SX) `intel_s10sx_pac:pac_s10_usm`). Kernels that use these types of allocations can always be used to generate standalone IPs.

## Prerequisites

This sample is part of the FPGA code samples.
It is categorized as a Tier 1 sample that helps you getting started.

```mermaid
flowchart LR
   tier1("Tier 1: Get Started")
   tier2("Tier 2: Explore the Fundamentals")
   tier3("Tier 3: Explore the Advanced Techniques")
   tier4("Tier 4: Explore the Reference Designs")

   tier1 --> tier2 --> tier3 --> tier4

   style tier1 fill:#f96,stroke:#333,stroke-width:1px,color:#fff
   style tier2 fill:#0071c1,stroke:#0071c1,stroke-width:1px,color:#fff
   style tier3 fill:#0071c1,stroke:#0071c1,stroke-width:1px,color:#fff
   style tier4 fill:#0071c1,stroke:#0071c1,stroke-width:1px,color:#fff
```

Find more information about how to navigate this part of the code samples in the [FPGA top-level README.md](/DirectProgramming/C++SYCL_FPGA/README.md).
You can also find more information about [troubleshooting build errors](/DirectProgramming/C++SYCL_FPGA/README.md#troubleshooting), [running the sample on the Intel® DevCloud](/DirectProgramming/C++SYCL_FPGA/README.md#build-and-run-the-samples-on-intel-devcloud-optional), [using Visual Studio Code with the code samples](/DirectProgramming/C++SYCL_FPGA/README.md#use-visual-studio-code-vs-code-optional), [links to selected documentation](/DirectProgramming/C++SYCL_FPGA/README.md#documentation), etc.

## Purpose

Use this project as a starting point when you build designs for the Intel® oneAPI DPC++/C++ compiler when targeting FPGAs. It includes a CMake build system to automate selecting the various command-line flags for the oneAPI DPC++/C++ compiler, and a simple single-source design to serve as an example. You can customize the build flags by modifying the top part of `CMakeLists.txt`: if you want to pass additional flags to the Intel® oneAPI DPC++/C++ compiler, you can change the `USER_FLAGS` and `USER_FPGA_FLAGS` variables defined in `CMakeLists.txt`. Similarly, you can add additional include paths to the `USER_INCLUDE_PATHS` variable. You can also explicitly define these variables at the command-line if you want to perform a quick test without changing the CMake build system.

> **Note**: The code sample in this design uses USM shared allocations for improved code simplicity as compared with buffers/accessors. The included CMake build system can also be used for designs that use buffers and accessors or USM device allocations.

| Variable              | Description
|:---                   |:---
| `USER_FPGA_FLAGS` | This semicolon-separated list of flags will be applied **only** to flows that generate FPGA hardware (namely report, simulation, hardware). You can specify flags such as `-Xsclock` or `-Xshyper-optimized-handshaking=off`
| `USER_FLAGS`          | This semicolon-separated list of flags applies to **all** flows, including emulation. You can specify flags such as `-v` or define macros such as `-DYOUR_OWN_MACRO=3`
| `USER_INCLUDE_PATHS`  | This semicolon-separated list of include paths applies to all flows, including emulation. Specify include paths relative to the `CMakeLists.txt` file, or using absolute paths in the filesystem.

```bash
###############################################################################
### Customize these build variables
###############################################################################
set(SOURCE_FILES src/fpga_template.cpp)
set(TARGET_NAME fpga_template)

# Use cmake -DFPGA_DEVICE=<board-support-package>:<board-variant> to choose a
# different device. Here are a few device examples (this list is not
# exhaustive):
#   intel_s10sx_pac:pac_s10
#   intel_s10sx_pac:pac_s10_usm
#   intel_a10gx_pac:pac_a10
# Note that depending on your installation, you may need to specify the full
# path to the board support package (BSP), this usually is in your install
# folder.
#
# You can also specify a device family (E.g. "Arria10" or "Stratix10") or a
# specific part number (E.g. "10AS066N3F40E2SG") to generate a standalone IP.
if(NOT DEFINED FPGA_DEVICE)
    set(FPGA_DEVICE "Agilex7")
endif()

# Use cmake -DUSER_FPGA_FLAGS=<flags> to set extra flags for FPGA backend
# compilation.
set(USER_FPGA_FLAGS ${USER_FPGA_FLAGS})

# Use cmake -DUSER_FLAGS=<flags> to set extra flags for general compilation.
set(USER_FLAGS ${USER_FLAGS})

# Use cmake -DUSER_INCLUDE_PATHS=<paths> to set extra paths for general
# compilation.
set(USER_INCLUDE_PATHS ../../../include;${USER_INCLUDE_PATHS})
```

Everything below this in the `CMakeLists.txt` is necessary for selecting the compiler flags that are necessary to support the build targets specified below, and should not need to be modified.

## Building the `fpga_template` Tutorial

> **Note**: When working with the command-line interface (CLI), you should configure the oneAPI toolkits using environment variables.
> Set up your CLI environment by sourcing the `setvars` script located in the root of your oneAPI installation every time you open a new terminal window.
> This practice ensures that your compiler, libraries, and tools are ready for development.
>
> Linux*:
> - For system wide installations: `. /opt/intel/oneapi/setvars.sh`
> - For private installations: ` . ~/intel/oneapi/setvars.sh`
> - For non-POSIX shells, like csh, use the following command: `bash -c 'source <install-dir>/setvars.sh ; exec csh'`
>
> Windows*:
> - `C:\Program Files(x86)\Intel\oneAPI\setvars.bat`
> - Windows PowerShell*, use the following command: `cmd.exe "/K" '"C:\Program Files (x86)\Intel\oneAPI\setvars.bat" && powershell'`
>
> For more information on configuring environment variables, see [Use the setvars Script with Linux* or macOS*](https://www.intel.com/content/www/us/en/develop/documentation/oneapi-programming-guide/top/oneapi-development-environment-setup/use-the-setvars-script-with-linux-or-macos.html) or [Use the setvars Script with Windows*](https://www.intel.com/content/www/us/en/develop/documentation/oneapi-programming-guide/top/oneapi-development-environment-setup/use-the-setvars-script-with-windows.html).

Use these commands to run the design, depending on your OS.

### On a Linux* System
This design uses CMake to generate a build script for GNU/make.

1. Change to the sample directory.

2. Configure the build system for the Agilex® 7 device family, which is the default.

   ```
   mkdir build
   cd build
   cmake ..
   ```

   You can create a debuggable binary by setting `CMAKE_BUILD_TYPE` to `Debug`:

   ```
   mkdir build
   cd build
   cmake .. -DCMAKE_BUILD_TYPE=Debug
   ```

   If you want to use the `report`, `fpga_sim`, or `fpga` flows, you should switch the `CMAKE_BUILD_TYPE` back to `Release`:

   ```
   cmake .. -DCMAKE_BUILD_TYPE=Release
   ```

   > **Note**: You can change the default target by using the command:
   >  ```
   >  cmake .. -DFPGA_DEVICE=<FPGA device family or FPGA part number>
   >  ```
   >
   > Alternatively, you can target an explicit FPGA board variant and BSP by using the following command:
   >  ```
   >  cmake .. -DFPGA_DEVICE=<board-support-package>:<board-variant>
   >  ```
   >
   > You will only be able to run an executable on the FPGA if you specified a BSP.

3. Compile the design with the generated `Makefile`. The following build targets are provided, matching the recommended development flow:

   | Target          | Expected Time  | Output                                                                       | Description
   |:---             |:---            |:---                                                                          |:---
   | `make fpga_emu` | Seconds        | x86-64 binary                                                                | Compiles the FPGA device code to the CPU. Use the Intel® FPGA Emulation Platform for OpenCL™ software to verify your SYCL code’s functional correctness.
   | `make report`   | Minutes        | RTL + FPGA reports                                                           | Compiles the FPGA device code to RTL and generates an optimization report that describes the structures generated on the FPGA, identifies performance bottlenecks, and estimates resource utilization. This report will include the interfaces defined in your selected Board Support Package. The generated RTL may be exported to Intel® Quartus Prime software.
   | `make fpga_sim` | Minutes        | RTL + FPGA reports + x86-64 binary                                           | Compiles the FPGA device code to RTL and generates a simulation testbench. Use the Questa*-Intel® FPGA Edition simulator to verify your design.
   | `make fpga`     | Multiple Hours | Quartus Place & Route (Full accelerator) + FPGA reports + x86-64 host binary | Compiles the FPGA device code to RTL and compiles the generated RTL using Intel® Quartus® Prime. If you specified a BSP with `FPGA_DEVICE`, this will generate an FPGA image that you can run on the corresponding accelerator board.

   The `fpga_emu`, `fpga_sim` and `fpga` targets produce binaries that you can run. The executables will be called `TARGET_NAME.fpga_emu`, `TARGET_NAME.fpga_sim`, and `TARGET_NAME.fpga`, where `TARGET_NAME` is the value you specify in `CMakeLists.txt`.

   You can see a listing of the commands that are run:

   ```bash
   build $> make report
   [ 33%] To compile manually:
   /[ ... ]/linux64/bin/icpx -I../../../../include -fsycl -fintelfpga    -Wall -qactypes -DFPGA_HARDWARE -c ../src/fpga_template.cpp -o CMakeFiles/report.dir/src/ fpga_template.cpp.o

   To link manually:
   /[ ... ]/linux64/bin/icpx -fsycl -fintelfpga -Xshardware  -Xstarget=Agilex7 -fsycl-link=early -o fpga_template.report CMakeFiles/report.dir/src/  fpga_template.cpp.o
   
   [ ... ]

   [100%] Built target report
   ```

### On a Windows* System
This design uses CMake to generate a build script for  `nmake`.

1. Change to the sample directory.

2. Configure the build system for the Agilex® 7 device family, which is the default.
<<<<<<< HEAD
=======

>>>>>>> cab92b42
   ```
   mkdir build
   cd build
   cmake -G "NMake Makefiles" ..
   ```

   You can create a debuggable binary by setting `CMAKE_BUILD_TYPE` to `Debug`:

   ```
   mkdir build
   cd build
   cmake -G "NMake Makefiles" .. -DCMAKE_BUILD_TYPE=Debug
   ```

   If you want to use the `report`, `fpga_sim`, or `fpga` flows, you should switch the `CMAKE_BUILD_TYPE` back to `Release``:

   ```
   cmake -G "NMake Makefiles" .. -DCMAKE_BUILD_TYPE=Release
   ```

   > **Note**: You can change the default target by using the command:
   >  ```
   >  cmake -G "NMake Makefiles" .. -DFPGA_DEVICE=<FPGA device family or FPGA part number>
   >  ```
   >
   > Alternatively, you can target an explicit FPGA board variant and BSP by using the following command:
   >  ```
   >  cmake -G "NMake Makefiles" .. -DFPGA_DEVICE=<board-support-package>:<board-variant>
   >  ```
   >
   > You will only be able to run an executable on the FPGA if you specified a BSP.

3. Compile the design with the generated `Makefile`. The following build targets are provided, matching the recommended development flow:

   | Target           | Expected Time  | Output                                                                       | Description
   |:---              |:---            |:---                                                                          |:---
   | `nmake fpga_emu` | Seconds        | x86-64 binary                                                                | Compiles the FPGA device code to the CPU. Use the Intel® FPGA Emulation Platform for OpenCL™ software to verify your SYCL code’s functional correctness.
   | `nmake report`   | Minutes        | RTL + FPGA reports                                                           | Compiles the FPGA device code to RTL and generates an optimization report that describes the structures generated on the FPGA, identifies performance bottlenecks, and estimates resource utilization. This report will include the interfaces defined in your selected Board Support Package. The generated RTL may be exported to Intel® Quartus Prime software.
   | `nmake fpga_sim` | Minutes        | RTL + FPGA reports + x86-64 binary                                           | Compiles the FPGA device code to RTL and generates a simulation testbench. Use the Questa*-Intel® FPGA Edition simulator to verify your design.
   | `nmake fpga`     | Multiple Hours | Quartus Place & Route (Full accelerator) + FPGA reports + x86-64 host binary | Compiles the FPGA device code to RTL and compiles the generated RTL using Intel® Quartus® Prime. If you specified a BSP with `FPGA_DEVICE`, this will generate an FPGA image that you can run on the corresponding accelerator board.

   The `fpga_emu`, `fpga_sim`, and `fpga` targets also produce binaries that you can run. The executables will be called `TARGET_NAME.fpga_emu.exe`, `TARGET_NAME.fpga_sim.exe`, and `TARGET_NAME.fpga.exe`, where `TARGET_NAME` is the value you specify in `CMakeLists.txt`.

   > **Note**: If you encounter any issues with long paths when compiling under Windows*, you may have to create your ‘build’ directory in a shorter path, for example c:\samples\build.  You can then run cmake from that directory, and provide cmake with the full path to your sample directory.

   You can see a listing of the commands that are run:

   ```bash
   build> nmake report

   [ 33%] To compile manually:
   C:/Program Files (x86)/Intel/oneAPI/compiler/latest/windows/bin/icx-cl.exe -I../../../../include   -fsycl -fintelfpga -Wall /EHsc -Qactypes -DFPGA_HARDWARE -c ../src/fpga_template.cpp -o  CMakeFiles/report.dir/src/fpga_template.cpp.obj

   To link manually:
   C:/Program Files (x86)/Intel/oneAPI/compiler/latest/windows/bin/icx-cl.exe -fsycl -fintelfpga   -Xshardware -Xstarget=Agilex7 -fsycl-link=early -o fpga_template.report.exe   CMakeFiles/report.dir/src/fpga_template.cpp.obj
   
   [ ... ]

   [100%] Built target report
   ```

## Run the `fpga_template` Executable

### On Linux
1. Run the sample on the FPGA emulator (the kernel executes on the CPU).
   ```
   ./fpga_template.fpga_emu
   ```
2. Run the sample on the FPGA simulator device.
   ```
   CL_CONTEXT_MPSIM_DEVICE_INTELFPGA=1 ./fpga_template.fpga_sim
   ```
3. Alternatively, run the sample on the FPGA device (only if you ran `cmake` with `-DFPGA_DEVICE=<board-support-package>:<board-variant>`).
   ```
   ./fpga_template.fpga
   ```
### On Windows
1. Run the sample on the FPGA emulator (the kernel executes on the CPU).
   ```
   fpga_template.fpga_emu.exe
   ```
2. Run the sample on the FPGA simulator device.
   ```
   set CL_CONTEXT_MPSIM_DEVICE_INTELFPGA=1
   fpga_template.fpga_sim.exe
   set CL_CONTEXT_MPSIM_DEVICE_INTELFPGA=
   ```
3. Alternatively, run the sample on the FPGA device (only if you ran `cmake` with `-DFPGA_DEVICE=<board-support-package>:<board-variant>`).
   ```
   fpga_template.fpga.exe
   ```

## Example Output

```
Running on device: Intel(R) FPGA Emulation Device
add two vectors of size 256
PASSED
```
## License
Code samples are licensed under the MIT license. See
[License.txt](https://github.com/oneapi-src/oneAPI-samples/blob/master/License.txt) for details.

Third party program Licenses can be found here: [third-party-programs.txt](https://github.com/oneapi-src/oneAPI-samples/blob/master/third-party-programs.txt).<|MERGE_RESOLUTION|>--- conflicted
+++ resolved
@@ -1,10 +1,6 @@
 # `FPGA Template` Sample
 
-<<<<<<< HEAD
-This project serves as a template for Intel® oneAPI FPGA designs.
-=======
 This project serves as a template for Intel® oneAPI FPGA designs, and demonstrates the features of the base CMake build system in our code samples.
->>>>>>> cab92b42
 
 | Optimized for                     | Description
 |:---                               |:---
@@ -75,8 +71,8 @@
 #   intel_s10sx_pac:pac_s10
 #   intel_s10sx_pac:pac_s10_usm
 #   intel_a10gx_pac:pac_a10
-# Note that depending on your installation, you may need to specify the full
-# path to the board support package (BSP), this usually is in your install
+# Note that depending on your installation, you may need to specify the full 
+# path to the board support package (BSP), this usually is in your install 
 # folder.
 #
 # You can also specify a device family (E.g. "Arria10" or "Stratix10") or a
@@ -86,7 +82,7 @@
 endif()
 
 # Use cmake -DUSER_FPGA_FLAGS=<flags> to set extra flags for FPGA backend
-# compilation.
+# compilation. 
 set(USER_FPGA_FLAGS ${USER_FPGA_FLAGS})
 
 # Use cmake -DUSER_FLAGS=<flags> to set extra flags for general compilation.
@@ -189,10 +185,7 @@
 1. Change to the sample directory.
 
 2. Configure the build system for the Agilex® 7 device family, which is the default.
-<<<<<<< HEAD
-=======
-
->>>>>>> cab92b42
+
    ```
    mkdir build
    cd build
