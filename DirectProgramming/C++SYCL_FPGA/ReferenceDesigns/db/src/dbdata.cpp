#include <assert.h>
#include <algorithm>
#include <cctype>
#include <cmath>
#include <iomanip>
#include <iostream>
#include <fstream>
#include <sstream>
#include <string>
#include <stdio.h>
#include <vector>

#include "dbdata.hpp"
#include "db_utils/Date.hpp"

// choose a file separator based on the platform (Windows or Linux)
#if defined(WIN32) || defined(_WIN32) || defined(_MSC_VER)
constexpr char kSeparator = '\\';
#else 
constexpr char kSeparator = '/';
#endif

//
// split a row in the database file on its separator ('|')
//
std::vector<std::string> SplitRowStr(const std::string& row) {
  std::stringstream ss(row);
  std::string segment;
  std::vector<std::string> columns;

  while (std::getline(ss, segment, '|')) {
    columns.push_back(segment);
  }

  return columns;
}

//
// appends 'n' characters of a string to a vector
//
void AppendStringToCharVec(std::vector<char>& v, const std::string& str,
                           const unsigned int n) {
  // append the 'n' characters, padding with null terminators ('\0')
  const size_t str_n = str.size();
  for (size_t i = 0; i < n; i++) {
    v.push_back(i < str_n ? str[i] : '\0');
  }
}

//
// convert a money string (i.e. '1209.12' dollars) to
// the internal 'cents' representation (i.e. '120912' cents)
//
DBDecimal MoneyFloatToCents(const std::string& money_float_str) {
  // parse money string
  std::istringstream ss(money_float_str);
  std::string dollars_str, cents_str;

  std::getline(ss, dollars_str, '.');
  std::getline(ss, cents_str, '.');
  
  DBDecimal dollars = atoi(dollars_str.c_str());
  DBDecimal cents = atoi(cents_str.c_str());

  // convert to fixed point format (i.e. in cents)
  return dollars * 100 + cents;
}

//
// convert a SHIPMODE string to the internal representation (integer)
//
int ShipmodeStrToInt(std::string& shipmode_str) {
  if (shipmode_str == "REG AIR") {
    return 0;
  } else if (shipmode_str == "AIR") {
    return 1;
  } else if (shipmode_str == "RAIL") {
    return 2;
  } else if (shipmode_str == "SHIP") {
    return 3;
  } else if (shipmode_str == "TRUCK") {
    return 4;
  } else if (shipmode_str == "MAIL") {
    return 5;
  } else if (shipmode_str == "FOB") {
    return 6;
  } else {
    std::cerr << "WARNING: Found unknown SHIPMODE '" << shipmode_str
              << " defaulting to REG AIR\n";
    return 0;
  }
}

//
// check if two decimal values are within an epsilon of each other
//
bool AlmostEqual(double x, double y, double epsilon = 0.01f) {
  return std::fabs(x - y) < epsilon;
}

//
// trim the leading whitespace of a std::string
//
void ltrim(std::string& s) {
  s.erase(s.begin(), std::find_if(s.begin(), s.end(), [](int ch) { 
    return !std::isspace(ch);
  }));
}

//
// trim the trailing whitespace of a std::string
//
void rtrim(std::string& s) {
  s.erase(std::find_if(s.rbegin(), s.rend(), [](int ch) { 
    return !std::isspace(ch);
  }).base(), s.end());
}

//
// trim leading and trailing whitespace of a string
//
void trim(std::string& s) {
  ltrim(s);
  rtrim(s);
}

//
// the main parsing function
// parses '*.tbl' files location in directory 'db_root_dir'
//
bool Database::Parse(std::string db_root_dir) {
  std::cout << "Parsing database files in: " << db_root_dir << std::endl;

  bool success = true;

  // parse each table
  success &= ParseLineItemTable(db_root_dir + kSeparator + "lineitem.tbl", l);
  success &= ParseOrdersTable(db_root_dir + kSeparator +"orders.tbl", o);
  success &= ParsePartsTable(db_root_dir + kSeparator + "part.tbl", p);
  success &= ParseSupplierTable(db_root_dir + kSeparator + "supplier.tbl", s);
  success &= ParsePartSupplierTable(db_root_dir + kSeparator + "partsupp.tbl", ps);
  success &= ParseNationTable(db_root_dir + kSeparator + "nation.tbl", n);

  return success;
}

//
// parse the LINEITEM table
//
bool Database::ParseLineItemTable(std::string f, LineItemTable& tbl) {
  std::cout << "Parsing LINEITEM table from: " << f << "\n";

  // populate data row by row (as presented in the file)
  std::ifstream ifs(f);
  std::string line;
  tbl.rows = 0;

  if (!ifs.is_open()) {
    std::cout << "Failed to parse LINEITEM table\n";
    return false;
  }

  while (std::getline(ifs, line)) {
    // split row into column strings by separator ('|')
    std::vector<std::string> column_data = SplitRowStr(line);
    assert(column_data.size() == 16);

    tbl.orderkey.push_back(std::stoll(column_data[0]));
    tbl.partkey.push_back(std::stoll(column_data[1]));
    tbl.suppkey.push_back(std::stoll(column_data[2]));
    tbl.linenumber.push_back(std::stoll(column_data[3]));
    tbl.quantity.push_back(std::stoll(column_data[4]));

    tbl.extendedprice.push_back(MoneyFloatToCents(column_data[5]));
    tbl.discount.push_back(MoneyFloatToCents(column_data[6]));
    tbl.tax.push_back(MoneyFloatToCents(column_data[7]));

    tbl.returnflag.push_back(column_data[8].at(0));
    tbl.linestatus.push_back(column_data[9].at(0));

    tbl.shipdate.push_back(Date(column_data[10]).ToCompact());
    tbl.commitdate.push_back(Date(column_data[11]).ToCompact());
    tbl.receiptdate.push_back(Date(column_data[12]).ToCompact());

    AppendStringToCharVec(tbl.shipinstruct, column_data[13], 25);
    tbl.shipmode.push_back(ShipmodeStrToInt(column_data[14]));
    AppendStringToCharVec(tbl.comment, column_data[15], 44);

    tbl.rows++;
  }

  for (size_t i = 0; i < kPaddingRows; i++) {
    tbl.orderkey.push_back(0);
    tbl.partkey.push_back(0);
    tbl.suppkey.push_back(0);
    tbl.linenumber.push_back(0);
    tbl.quantity.push_back(0);

    tbl.extendedprice.push_back(0);
    tbl.discount.push_back(0);
    tbl.tax.push_back(0);

    tbl.returnflag.push_back(0);
    tbl.linestatus.push_back(0);

    tbl.shipdate.push_back(0);
    tbl.commitdate.push_back(0);
    tbl.receiptdate.push_back(0);

    tbl.shipmode.push_back(0);
  }

  std::cout << "Finished parsing LINEITEM table with " << tbl.rows << " rows\n";

  return true;
}

//
// parse the ORDERS table
//
bool Database::ParseOrdersTable(std::string f, OrdersTable& tbl) {
  std::cout << "Parsing ORDERS table from: " << f << "\n";

  // populate data row by row (as presented in the file)
  std::ifstream ifs(f);
  std::string line;
  tbl.rows = 0;

  if (!ifs.is_open()) {
    std::cout << "Failed to parse ORDERS table\n";
    return false;
  }

  while (std::getline(ifs, line)) {
    // split row into column strings by separator ('|')
    std::vector<std::string> column_data = SplitRowStr(line);
    assert(column_data.size() == 9);

    // store date for this row
    tbl.orderkey.push_back(std::stoll(column_data[0]));
    tbl.custkey.push_back(std::stoll(column_data[1]));
    tbl.orderstatus.push_back(column_data[2][0]);
    tbl.totalprice.push_back(MoneyFloatToCents(column_data[3]));
    tbl.orderdate.push_back(Date(column_data[4]).ToCompact());
    tbl.orderpriority.push_back((int)(column_data[5][0] - '0'));
    AppendStringToCharVec(tbl.clerk, column_data[6], 15);
    tbl.shippriority.push_back(std::stoi(column_data[7]));
    AppendStringToCharVec(tbl.comment, column_data[8], 80);

    tbl.rows++;
  }

  for (size_t i = 0; i < kPaddingRows; i++) {
    tbl.orderkey.push_back(0);
    tbl.custkey.push_back(0);
    tbl.orderstatus.push_back(0);
    tbl.totalprice.push_back(0);
    tbl.orderdate.push_back(0);
    tbl.orderpriority.push_back(0);
    tbl.shippriority.push_back(0);
  }


  std::cout << "Finished parsing ORDERS table with " << tbl.rows << " rows\n";

  return true;
}

//
// parse the PARTS table
//
bool Database::ParsePartsTable(std::string f, PartsTable& tbl) {
  std::cout << "Parsing PARTS table from: " << f << "\n";

  // populate data row by row (as presented in the file)
  std::ifstream ifs(f);
  std::string line;
  tbl.rows = 0;

  if (!ifs.is_open()) {
    std::cout << "Failed to parse PARTS table\n";
    return false;
  }

  while (std::getline(ifs, line)) {
    // split row into column strings by separator ('|')
    std::vector<std::string> column_data = SplitRowStr(line);
    assert(column_data.size() == 9);

    tbl.partkey.push_back(std::stoll(column_data[0]));

    // formatting part name: no spaces, all uppercase
    transform(column_data[1].begin(), column_data[1].end(),
              column_data[1].begin(), ::toupper);
    AppendStringToCharVec(tbl.name, column_data[1], 55);

    AppendStringToCharVec(tbl.mfgr, column_data[2], 25);
    AppendStringToCharVec(tbl.brand, column_data[3], 10);
    AppendStringToCharVec(tbl.type, column_data[4], 25);
    tbl.size.push_back(std::stoi(column_data[5]));
    AppendStringToCharVec(tbl.container, column_data[6], 10);
    tbl.retailprice.push_back(MoneyFloatToCents(column_data[7]));
    AppendStringToCharVec(tbl.comment, column_data[8], 23);

    tbl.rows++;
  }

  for (size_t i = 0; i < kPaddingRows; i++) {
    tbl.partkey.push_back(0);
    AppendStringToCharVec(tbl.name, "INVALID", 55);
  }

  std::cout << "Finished parsing PARTS table with " << tbl.rows << " rows\n";

  return true;
}

//
// parse the SUPPLIER table
//
bool Database::ParseSupplierTable(std::string f, SupplierTable& tbl) {
  std::cout << "Parsing SUPPLIER table from: " << f << "\n";

  // populate data row by row (as presented in the file)
  std::ifstream ifs(f);
  std::string line;
  tbl.rows = 0;

  if (!ifs.is_open()) {
    std::cout << "Failed to parse SUPPLIER table\n";
    return false;
  }

  while (std::getline(ifs, line)) {
    // split row into column strings by separator ('|')
    std::vector<std::string> column_data = SplitRowStr(line);
    assert(column_data.size() == 7);

    tbl.suppkey.push_back(std::stoll(column_data[0]));
    AppendStringToCharVec(tbl.name, column_data[1], 25);
    AppendStringToCharVec(tbl.address, column_data[2], 40);
    tbl.nationkey.push_back((unsigned char)(std::stoul(column_data[3])));
    AppendStringToCharVec(tbl.phone, column_data[4], 15);
    tbl.acctbal.push_back(MoneyFloatToCents(column_data[5]));
    AppendStringToCharVec(tbl.comment, column_data[6], 101);

    tbl.rows++;
  }

  for (size_t i = 0; i < kPaddingRows; i++) {
    tbl.suppkey.push_back(0);
    AppendStringToCharVec(tbl.name, "INVALID", 25);
    tbl.nationkey.push_back(0);
    tbl.acctbal.push_back(0);
  }

  std::cout << "Finished parsing SUPPLIER table with " << tbl.rows << " rows\n";

  return true;
}

//
// parse the PARTSUPPLIER table
//
bool Database::ParsePartSupplierTable(std::string f, PartSupplierTable& tbl) {
  std::cout << "Parsing PARTSUPPLIER table from: " << f << "\n";

  // populate data row by row (as presented in the file)
  std::ifstream ifs(f);
  std::string line;
  tbl.rows = 0;

  if (!ifs.is_open()) {
    std::cout << "Failed to parse PARTSUPPLIER table\n";
    return false;
  }

  while (std::getline(ifs, line)) {
    // split row into column strings by separator ('|')
    std::vector<std::string> column_data = SplitRowStr(line);
    assert(column_data.size() == 5);

    tbl.partkey.push_back(std::stoll(column_data[0]));
    tbl.suppkey.push_back(std::stoll(column_data[1]));
    tbl.availqty.push_back(std::stoi(column_data[2]));
    tbl.supplycost.push_back(MoneyFloatToCents(column_data[3]));
    AppendStringToCharVec(tbl.comment, column_data[4], 199);

    tbl.rows++;
  }

  for (size_t i = 0; i < kPaddingRows; i++) {
    tbl.partkey.push_back(0);
    tbl.suppkey.push_back(0);
    tbl.availqty.push_back(0);
    tbl.supplycost.push_back(0);
  }

  std::cout << "Finished parsing PARTSUPPLIER table with " << tbl.rows
            << " rows\n";

  return true;
}

//
// parse the NATION table
//
bool Database::ParseNationTable(std::string f, NationTable& tbl) {
  std::cout << "Parsing NATION table from: " << f << "\n";

  // populate data row by row (as presented in the file)
  std::ifstream ifs(f);
  std::string line;
  tbl.rows = 0;

  if (!ifs.is_open()) {
    std::cout << "Failed to parse NATION table\n";
    return false;
  }

  while (std::getline(ifs, line)) {
    // split row into column strings by separator ('|')
    std::vector<std::string> column_data = SplitRowStr(line);
    assert(column_data.size() == 4);

    DBIdentifier nationkey = std::stoll(column_data[0]);
    std::string nationname = column_data[1];

    tbl.nationkey.push_back(nationkey);

    // convention: all upper case
    trim(nationname);
    transform(nationname.begin(), nationname.end(), nationname.begin(),
              ::toupper);
    AppendStringToCharVec(tbl.name, nationname, 25);

    tbl.regionkey.push_back(std::stoll(column_data[2]));
    AppendStringToCharVec(tbl.comment, column_data[3], 152);

    // add entry into map
    tbl.name_key_map[nationname] = nationkey;
    tbl.key_name_map[nationkey] = nationname;

    tbl.rows++;
  }

  std::cout << "Finished parsing NATION table with " << tbl.rows << " rows\n";

  return true;
}

//
// Checks the size of each parsed table against the expected size based
// on the selected scale factor
//
bool Database::ValidateSF() {
  bool ret = true;

  if (l.rows != kLineItemTableSize) {
    std::cerr << "LineItem table size has " << l.rows << " rows"
              << " when it should have " << kLineItemTableSize << "\n";
    ret = false;
  }

  if (o.rows != kOrdersTableSize) {
    std::cerr << "Orders table size has " << o.rows << " rows"
              << " when it should have " << kOrdersTableSize << "\n";
    ret = false;
  }

  if (p.rows != kPartTableSize) {
    std::cerr << "Parts table size has " << p.rows << " rows"
              << " when it should have " << kPartTableSize << "\n";
    ret = false;
  }

  if (s.rows != kSupplierTableSize) {
    std::cerr << "Supplier table size has " << s.rows << " rows"
              << " when it should have " << kSupplierTableSize << "\n";
    ret = false;
  }

  if (ps.rows != kPartSupplierTableSize) {
    std::cerr << "PartSupplier table size has " << ps.rows << " rows"
              << " when it should have " << kPartSupplierTableSize << "\n";
    ret = false;
  }

  if (n.rows != kNationTableSize) {
    std::cerr << "Nation table size has " << n.rows << " rows"
              << " when it should have " << kNationTableSize << "\n";
    ret = false;
  }

  return ret;
}

//
// validate the results of Query 1
//
bool Database::ValidateQ1(std::string db_root_dir,
                          std::array<DBDecimal, 3 * 2>& sum_qty,
                          std::array<DBDecimal, 3 * 2>& sum_base_price,
                          std::array<DBDecimal, 3 * 2>& sum_disc_price,
                          std::array<DBDecimal, 3 * 2>& sum_charge,
                          std::array<DBDecimal, 3 * 2>& avg_qty,
                          std::array<DBDecimal, 3 * 2>& avg_price,
                          std::array<DBDecimal, 3 * 2>& avg_discount,
                          std::array<DBDecimal, 3 * 2>& count) {
  std::cout << "Validating query 1 test results" << std::endl;

  // populate date row by row (as presented in the file)
  std::string path(db_root_dir + kSeparator + "answers" + kSeparator + "q1.out");
  std::ifstream ifs(path);

  bool valid = true;

  if (!ifs.is_open()) {
    std::cout << "Failed to open " << path << "\n";
    return false;
  }

  // this will hold the line read from the input file
  std::string line;

  // do nothing with the first line, it is a header line
  std::getline(ifs, line);

  while (std::getline(ifs, line)) {
    // split row into column strings by separator ('|')
    std::vector<std::string> column_data = SplitRowStr(line);
    assert(column_data.size() == 10);

    char rf = column_data[0][0];
    char ls = column_data[1][0];
    double sum_qty_gold = std::stod(column_data[2]);
    double sum_base_price_gold = std::stod(column_data[3]);
    double sum_disc_price_gold = std::stod(column_data[4]);
    double sum_charge_gold = std::stod(column_data[5]);
    double avg_qty_gold = std::stod(column_data[6]);
    double avg_price_gold = std::stod(column_data[7]);
    double avg_disc_gold = std::stod(column_data[8]);
    unsigned int count_order_gold = std::stoll(column_data[9]);

    unsigned int rf_idx;
    if (rf == 'R') {
      rf_idx = 0;
    } else if (rf == 'A') {
      rf_idx = 1;
    } else {  // == 'N'
      rf_idx = 2;
    }
    unsigned int ls_idx;
    if (ls == 'O') {
      ls_idx = 0;
    } else {  // == 'F'
      ls_idx = 1;
    }
    unsigned int idx = ls_idx * 3 + rf_idx;
    assert(idx < 6);

    double sum_qty_res = (double)(sum_qty[idx]);
    double sum_base_price_res = (double)(sum_base_price[idx]) / (100.00);
    double sum_disc_price_res =
        (double)(sum_disc_price[idx]) / (100.00 * 100.00);
    double sum_charge_res =
        (double)(sum_charge[idx]) / (100.00 * 100.00 * 100.00);
    double avg_qty_res = (double)(avg_qty[idx]);
    double avg_price_res = (double)(avg_price[idx]) / (100.00);
    double avg_disc_res = (double)(avg_discount[idx]) / (100.00);
    unsigned int count_order_res = count[idx];

    if (!AlmostEqual(sum_qty_gold, sum_qty_res, 0.01f)) {
      std::cerr << "ERROR: sum_qty for returnflag=" << rf
                << " and linestatus=" << ls << " (Expected=" << sum_qty_gold
                << ", Result=" << sum_qty_res << ")\n";
      valid = false;
    }
    if (!AlmostEqual(sum_base_price_gold, sum_base_price_res, 0.01f)) {
      std::cerr << "ERROR: sum_base_price for returnflag=" << rf
                << " and linestatus=" << ls
                << " (Expected=" << sum_base_price_gold
                << ", Result=" << sum_base_price_res << ")\n";
      valid = false;
    }
    if (!AlmostEqual(sum_disc_price_gold, sum_disc_price_res, 0.01f)) {
      std::cerr << "ERROR: sum_disc_price for returnflag=" << rf
                << " and linestatus=" << ls
                << " (Expected=" << sum_disc_price_gold
                << ", Result=" << sum_disc_price_res << ")\n";
      valid = false;
    }
    if (!AlmostEqual(sum_charge_gold, sum_charge_res, 0.01f)) {
      std::cerr << "ERROR: sum_charge for returnflag=" << rf
                << " and linestatus=" << ls << " (Expected=" << sum_charge_gold
                << ", Result=" << sum_charge_res << ")\n";
      valid = false;
    }
    if (!AlmostEqual(avg_qty_gold, avg_qty_res, 1.0f)) {
      std::cerr << "ERROR: avg_qty for returnflag=" << rf
                << " and linestatus=" << ls << " (Expected=" << avg_qty_gold
                << ", Result=" << avg_qty_res << ")\n";
      valid = false;
    }
    if (!AlmostEqual(avg_price_gold, avg_price_res, 1.0f)) {
      std::cerr << "ERROR: avg_price for returnflag=" << rf
                << " and linestatus=" << ls << " (Expected=" << avg_price_gold
                << ", Result=" << avg_price_res << ")\n";
      valid = false;
    }
    if (!AlmostEqual(avg_disc_gold, avg_disc_res, 1.0f)) {
      std::cerr << "ERROR: avg_disc for returnflag=" << rf
                << " and linestatus=" << ls << " (Expected=" << avg_disc_gold
                << ", Result=" << avg_disc_res << ")\n";
      valid = false;
    }
    if (count_order_gold != count_order_res) {
      std::cerr << "ERROR: count for returnflag=" << rf
                << " and linestatus=" << ls << " (Expected=" << count_order_gold
                << ", Result=" << count_order_res << ")\n";
      valid = false;
    }
  }

  return valid;
}

//
// validate the results of Query 11
//
bool Database::ValidateQ11(std::string db_root_dir,
                           std::vector<DBIdentifier>& partkeys,
                           std::vector<DBDecimal>& partkey_values) {
  std::cout << "Validating query 11 test results" << std::endl;

  // populate date row by row (as presented in the file)
  std::string path(db_root_dir + kSeparator + "answers" + kSeparator + "q11.out");
  std::ifstream ifs(path);
  std::string line;
  size_t i = 0;

  if (!ifs.is_open()) {
    std::cout << "Failed to open " << path << "\n";
    return false;
  }

  bool valid = true;

  // do nothing with the first line, it is a header line
  std::getline(ifs, line);

  while (std::getline(ifs, line)) {
    // split row into column strings by separator ('|')
    std::vector<std::string> column_data = SplitRowStr(line);
    assert(column_data.size() == 2);
    assert(i < kPartTableSize);

    DBIdentifier partkey_gold = std::stoll(column_data[0]);
    double value_gold = std::stod(column_data[1]);

    DBIdentifier partkey_res = partkeys[i];
    double value_res = (double)(partkey_values[i]) / (100.00);

    if (partkey_gold != partkey_res) {
      std::cerr << "ERROR: partkeys at index " << i << " do not match "
                << "(Expected=" << partkey_gold << ", Result=" << partkey_res
                << ")\n";
      valid = false;
    }

    if (!AlmostEqual(value_gold, value_res, 0.01f)) {
      std::cerr << "ERROR: value at index " << i << " do not match "
                << "(Expected=" << value_gold << ", Result=" << value_res
                << ")\n";
      valid = false;
    }

    i++;
  }

  assert(i > 0);

  return valid;
}

//
// validate the results of Query 12
//
bool Database::ValidateQ12(std::string db_root_dir,
                           std::array<DBDecimal, 2> high_line_count,
                           std::array<DBDecimal, 2> low_line_count) {
  std::cout << "Validating query 12 test results" << std::endl;

  // populate date row by row (as presented in the file)
  std::string path(db_root_dir + kSeparator + "answers" + kSeparator + "q12.out");
  std::ifstream ifs(path);
  std::vector<std::string> column_data;
  std::string line;

  bool valid = true;

  if (!ifs.is_open()) {
    std::cout << "Failed to open " << path << "\n";
    return false;
  }

  // do nothing with the first line, it is a header line
  std::getline(ifs, line);

  // MAIL shipmode
  std::getline(ifs, line);
  column_data = SplitRowStr(line);
  assert(column_data.size() == 3);

  DBDecimal mail_high_count_gold = std::stoll(column_data[1]);
  DBDecimal mail_low_count_gold = std::stoll(column_data[2]);

  if (mail_high_count_gold != high_line_count[0]) {
    std::cerr << "ERROR: MAIL high_count (Expected=" << mail_high_count_gold
              << ", Result=" << high_line_count[0] << ")\n";
    valid = false;
  }
  if (mail_low_count_gold != low_line_count[0]) {
    std::cerr << "ERROR: MAIL low_count (Expected=" << mail_low_count_gold
              << ", Result=" << low_line_count[0] << ")\n";
    valid = false;
  }

  // SHIP shipmode
  std::getline(ifs, line);
  column_data = SplitRowStr(line);
  assert(column_data.size() == 3);

  DBDecimal ship_high_count_gold = std::stoll(column_data[1]);
  DBDecimal ship_low_count_gold = std::stoll(column_data[2]);

  if (ship_high_count_gold != high_line_count[1]) {
    std::cerr << "ERROR: SHIP high_count (Expected=" << ship_high_count_gold
              << ", Result=" << high_line_count[1] << ")\n";
    valid = false;
  }
  if (ship_low_count_gold != low_line_count[1]) {
    std::cerr << "ERROR: SHIP low_count (Expected=" << ship_low_count_gold
              << ", Result=" << low_line_count[1] << ")\n";
    valid = false;
  }

  return valid;
}

//
// print the results of Query 1
//
void Database::PrintQ1(std::array<DBDecimal, 3 * 2>& sum_qty,
                       std::array<DBDecimal, 3 * 2>& sum_base_price,
                       std::array<DBDecimal, 3 * 2>& sum_disc_price,
                       std::array<DBDecimal, 3 * 2>& sum_charge,
                       std::array<DBDecimal, 3 * 2>& avg_qty,
                       std::array<DBDecimal, 3 * 2>& avg_price,
                       std::array<DBDecimal, 3 * 2>& avg_discount,
                       std::array<DBDecimal, 3 * 2>& count) {
  // line status (ls) and return flag (rf)
  const std::array<char, 2> ls = {'O', 'F'};
  const std::array<char, 3> rf = {'R', 'A', 'N'};

  // print the header
  std::cout << "l|l|sum_qty|sum_base_price|sum_disc_price|"
               "sum_charge|avg_qty|avg_price|avg_disc|count_order\n";

  // Copy old state of cout
  std::ios oldState(nullptr);
  oldState.copyfmt(std::cout);

  // Edit the output format of cout
  std::cout << std::fixed << std::setprecision(2);

  // print the results
  for (int ls_idx = 0; ls_idx < 2; ls_idx++) {
    for (int rf_idx = 0; rf_idx < 3; rf_idx++) {
      int i = ls_idx * 3 + rf_idx;
      std::cout << rf[rf_idx] << "|" << ls[ls_idx] << "|" << sum_qty[i] << "|"
                << (double)(sum_base_price[i]) / 100.0 << "|"
                << (double)(sum_disc_price[i]) / (100.00 * 100.00) << "|"
                << (double)(sum_charge[i]) / (100.00 * 100.00 * 100.00) << "|"
                << avg_qty[i] << "|" << (double)(avg_price[i]) / 100.0 << "|"
                << (double)(avg_discount[i]) / 100.0 << "|" << count[i] << "\n";
    }
  }
<<<<<<< HEAD

  // Restore the output format of cout
  std::cout.copyfmt(oldState);
=======

  // Restore the output format of cout
  std::cout.copyfmt(oldState);
}

//
// print the results of Query 9
//
void Database::PrintQ9(std::array<DBDecimal, 25 * 2020>& sum_profit) {
  // row of Q9 output for local sorting
  struct Row {
    Row(std::string& nation, int year, DBDecimal sum_profit)
        : nation(nation), year(year), sum_profit(sum_profit) {}
    std::string nation;
    int year;
    DBDecimal sum_profit;

    void print() {
      std::cout << nation << "|" << year << "|"
                << (double)(sum_profit) / (100.0 * 100.0) << "\n";
    }
  };

  // create the rows
  std::vector<Row> outrows;
  for (unsigned char nat = 0; nat < kNationTableSize; nat++) {
    std::string nation_name = n.key_name_map[nat];
    for (int y = 1992; y <= 1998; y++) {
      outrows.push_back(Row(nation_name, y, sum_profit[y * 25 + nat]));
    }
  }

  // sort rows by year
  std::sort(outrows.begin(), outrows.end(),
    [](const Row& a, const Row& b) -> bool {
      return a.year > b.year;
  });

  // sort rows by nation
  // stable_sort() preserves the order of the previous sort
  std::stable_sort(outrows.begin(), outrows.end(),
    [](const Row& a, const Row& b) -> bool {
      return a.nation < b.nation;
  });

  // print the header
  std::cout << "nation|o_year|sum_profit\n";

  // Copy old state of cout
  std::ios oldState(nullptr);
  oldState.copyfmt(std::cout);

  // Edit the output format of cout
  std::cout << std::fixed << std::setprecision(2);

  // print the results
  for (int i = 0; i < outrows.size(); i++) {
    outrows[i].print();
  }

  // Restore the output format of cout
  std::cout.copyfmt(oldState);

>>>>>>> cab92b42
}

//
// print the results of Query 11
//
void Database::PrintQ11(std::vector<DBIdentifier>& partkeys,
                        std::vector<DBDecimal>& partkey_values) {
  // print the header
  std::cout << "ps_partkey|value\n";

  // Copy old state of cout
  std::ios oldState(nullptr);
  oldState.copyfmt(std::cout);

  // Edit the output format of cout
  std::cout << std::fixed << std::setprecision(2);

  // print the results
  for (int i = 0; i < partkeys.size(); i++) {
    std::cout << partkeys[i] << "|" << (double)(partkey_values[i]) / (100.00)
              << "\n";
  }

  // Restore the output format of cout
  std::cout.copyfmt(oldState);

}

//
// print the results of Query 12
//
void Database::PrintQ12(std::string& SM1, std::string& SM2,
                        std::array<DBDecimal, 2> high_line_count,
                        std::array<DBDecimal, 2> low_line_count) {
  // print the header
  std::cout << "l_shipmode|high_line_count|low_line_count\n";

  // Copy old state of cout
  std::ios oldState(nullptr);
  oldState.copyfmt(std::cout);

  // Edit the output format of cout
  std::cout << std::fixed;

  // print the results
  std::cout << SM1 << "|" << high_line_count[0] << "|" << low_line_count[0]
            << "\n";
  std::cout << SM2 << "|" << high_line_count[1] << "|" << low_line_count[1]
            << "\n";

  // Restore the output format of cout
  std::cout.copyfmt(oldState);

}<|MERGE_RESOLUTION|>--- conflicted
+++ resolved
@@ -626,6 +626,59 @@
 }
 
 //
+// validate the results of Query 9
+//
+bool Database::ValidateQ9(std::string db_root_dir,
+                          std::array<DBDecimal, 25 * 2020>& sum_profit) {
+  std::cout << "Validating query 9 test results" << std::endl;
+
+  // populate date row by row (as presented in the file)
+  std::string path(db_root_dir + kSeparator + "answers" + kSeparator + "q9.out");
+  std::ifstream ifs(path);
+  std::string line;
+
+  bool valid = true;
+
+  if (!ifs.is_open()) {
+    std::cout << "Failed to open " << path << "\n";
+    return false;
+  }
+
+  // do nothing with the first line, it is a header line
+  std::getline(ifs, line);
+
+  while (std::getline(ifs, line)) {
+    // split row into column strings by separator ('|')
+    std::vector<std::string> column_data = SplitRowStr(line);
+    assert(column_data.size() == 3);
+
+    std::string nationname_gold = column_data[0];
+    trim(nationname_gold);
+    transform(nationname_gold.begin(), nationname_gold.end(),
+              nationname_gold.begin(), ::toupper);
+
+    assert(n.name_key_map.find(nationname_gold) != n.name_key_map.end());
+
+    unsigned char nationkey_gold = n.name_key_map[nationname_gold];
+
+    unsigned int year_gold = std::stoi(column_data[1]);
+    double sum_profit_gold = std::stod(column_data[2]);
+
+    double sum_profit_res =
+        (double)(sum_profit[year_gold * 25 + nationkey_gold]) / (100.0 * 100.0);
+
+    if (!AlmostEqual(sum_profit_gold, sum_profit_res, 0.01f)) {
+      std::cerr << "ERROR: sum_profit for " << nationname_gold << " in "
+                << year_gold << " did not match (Expected=" << sum_profit_gold
+                << ", Result=" << sum_profit_res << ")\n";
+      valid = false;
+    }
+  }
+
+  return valid;
+}
+
+//
 // validate the results of Query 11
 //
 bool Database::ValidateQ11(std::string db_root_dir,
@@ -786,11 +839,6 @@
                 << (double)(avg_discount[i]) / 100.0 << "|" << count[i] << "\n";
     }
   }
-<<<<<<< HEAD
-
-  // Restore the output format of cout
-  std::cout.copyfmt(oldState);
-=======
 
   // Restore the output format of cout
   std::cout.copyfmt(oldState);
@@ -854,7 +902,6 @@
   // Restore the output format of cout
   std::cout.copyfmt(oldState);
 
->>>>>>> cab92b42
 }
 
 //
