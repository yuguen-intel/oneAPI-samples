﻿# `DB` Sample

This reference design demonstrates how to use an FPGA to accelerate database queries for a data-warehouse schema derived from TPC-H.

| Area                   | Description
|:---                    |:---
| What you will learn    | How to accelerate database queries using an Intel FPGA
| Time to complete       | 1 hour
| Category               | Reference Designs and End to End

## Purpose

The database query acceleration sample includes 8 tables and a set of 21 business-oriented queries with broad industry-wide relevance. This reference design shows how three queries can be accelerated using oneAPI. To do so, we create a set of common database operators (found in the `src/db_utils/` directory) that are combined in different ways to build the three queries.

Note that this design uses a lot of resources and is designed with Intel® Stratix® 10 FPGA capabilities in mind.

## Prerequisites

This sample is part of the FPGA code samples.
It is categorized as a Tier 4 sample that demonstrates a reference design.

```mermaid
flowchart LR
   tier1("Tier 1: Get Started")
   tier2("Tier 2: Explore the Fundamentals")
   tier3("Tier 3: Explore the Advanced Techniques")
   tier4("Tier 4: Explore the Reference Designs")

   tier1 --> tier2 --> tier3 --> tier4

   style tier1 fill:#0071c1,stroke:#0071c1,stroke-width:1px,color:#fff
   style tier2 fill:#0071c1,stroke:#0071c1,stroke-width:1px,color:#fff
   style tier3 fill:#0071c1,stroke:#0071c1,stroke-width:1px,color:#fff
   style tier4 fill:#f96,stroke:#333,stroke-width:1px,color:#fff
```

Find more information about how to navigate this part of the code samples in the [FPGA top-level README.md](/DirectProgramming/C++SYCL_FPGA/README.md).
You can also find more information about [troubleshooting build errors](/DirectProgramming/C++SYCL_FPGA/README.md#troubleshooting), [running the sample on the Intel® DevCloud](/DirectProgramming/C++SYCL_FPGA/README.md#build-and-run-the-samples-on-intel-devcloud-optional), [using Visual Studio Code with the code samples](/DirectProgramming/C++SYCL_FPGA/README.md#use-visual-studio-code-vs-code-optional), [links to selected documentation](/DirectProgramming/C++SYCL_FPGA/README.md#documentation), etc.

| Optimized for                     | Description
---                                 |---
| OS                                | Ubuntu* 18.04/20.04 <br> RHEL*/CentOS* 8 <br> SUSE* 15 <br> Windows* 10
| Hardware                          | Intel® Agilex® 7, Arria® 10, and Stratix® 10 FPGAs
| Software                          | Intel® oneAPI DPC++/C++ Compiler

> **Note**: Even though the Intel DPC++/C++ OneAPI compiler is enough to compile for emulation, generating reports and generating RTL, there are extra software requirements for the simulation flow and FPGA compiles.
>
> For using the simulator flow, Intel® Quartus® Prime Pro Edition and one of the following simulators must be installed and accessible through your PATH:
> - Questa*-Intel® FPGA Edition
> - Questa*-Intel® FPGA Starter Edition
> - ModelSim® SE
>
> When using the hardware compile flow, Intel® Quartus® Prime Pro Edition must be installed and accessible through your PATH.
>
> :warning: Make sure you add the device files associated with the FPGA that you are targeting to your Intel® Quartus® Prime installation.

<<<<<<< HEAD
=======
> **Note**: You'll need a large FPGA part to be able to fit the query 9 variant of this design

>>>>>>> cab92b42
### Performance

In this design, we accelerate three database queries as **offload accelerators**. In an offload accelerator scheme, the queries are performed by transferring the relevant data from the CPU host to the FPGA, starting the query kernel on the FPGA, and copying the results back. This means that the relevant performance number is the processing time (the wall clock time) from when the query is requested to the time the output data is accessible by the host. This includes the time to transfer data between the CPU and FPGA over PCIe (with an approximate read and write bandwidth of 6877 and 6582 MB/s, respectively). Most of the total query time is spent transferring the data between the CPU and FPGA, and the query kernels themselves are a small portion of the total latency.

> **Note**: Refer to the [Performance Disclaimers](/DirectProgramming/C++SYCL_FPGA/README.md#performance-disclaimers) section for important performance information.

## Key Implementation Details

The key optimization techniques used in this design include:

1. Accelerating complex database queries using an Intel FPGA and oneAPI.
2. Improving code reuse, readability, and extendability using C++ templates for FPGA device code.
3. Showcasing the usage of advanced FPGA optimizations listed above to improve the performance of a large design.

This design leverages concepts discussed in the [FPGA tutorials](/DirectProgramming/C++SYCL_FPGA/Tutorials) to optimize the different database queries,.

* *Shannonization to improve Fmax/II* (shannonization)
* *Optimizing Inner Loop Throughput* (optimize_inner_loop)
* *Caching On-Chip Memory to Improve Loop Performance* (onchip_memory_cache)
* *Unrolling Loops* (loop_unroll)
* *Loop `ivdep` Attribute* (loop_ivdep)

### Query Implementations

The following sections describe at a high level how queries 1, 11 and 12 are implemented on the FPGA using a set of generalized database operators (found in `db_utils/`). In the block diagrams below, the blocks are oneAPI kernels, and the arrows represent `pipes` that shows the flow of data from one kernel to another.

#### Query 1

Query 1 is the simplest of the three queries and only uses the `Accumulator` database operator. The query streams in each row of the LINEITEM table and performs computation on each row.

#### Query 11

Query 11 showcases the `MapJoin` and `FifoSort` database operators. The block diagram of the design is shown below.

![](assets/q11.png)

#### Query 12

Query 12 showcases the `MergeJoin` database operator. The block diagram of the design is shown below.

![](assets/q12.png)

### Source Code Breakdown
| File                                  | Description
|:---                                   |:---
|`db.cpp`                               | Contains the `main()` function and the top-level interfaces to the database functions.
|`dbdata.cpp`                           | Contains code to parse the database input files and validate the query output
|`dbdata.hpp`                           | Definitions of database related data structures and parsing functions
|`query1/query1_kernel.cpp`             | Contains the kernel for Query 1
|`query11/query11_kernel.cpp`           | Contains the kernel for Query 11
|`query11/pipe_types.cpp`               | All data types and instantiations for pipes used in query 11
|`query12/query12_kernel.cpp`           | Contains the kernel for Query 12
|`query12/pipe_types.cpp`               | All data types and instantiations for pipes used in query 12
|`db_utils/Accumulator.hpp`             | Generalized templated accumulators using registers or BRAMs
|`db_utils/Date.hpp`                    | A class to represent dates within the database
|`db_utils/fifo_sort.hpp`               | An implementation of a FIFO-based merge sorter (based on: D. Koch and J. Torresen, "FPGASort: a high performance sorting architecture exploiting run-time reconfiguration on fpgas for large problem sorting", in FPGA '11: ACM/SIGDA International Symposium on Field Programmable Gate Arrays, Monterey CA USA, 2011. https://dl.acm.org/doi/10.1145/1950413.1950427)
|`db_utils/LikeRegex.hpp`               | Simplified REGEX engine to determine if a string 'Begins With', 'Contains', or 'Ends With'.
|`db_utils/MapJoin.hpp`                 | Implements the MapJoin operator
|`db_utils/MergeJoin.hpp`               | Implements the MergeJoin and DuplicateMergeJoin operators
|`db_utils/Misc.hpp`                    | Miscellaneous utilities used by the operators and the queries
|`db_utils/ShannonIterator.hpp`         | A template based iterator to improve Fmax/II for designs
|`db_utils/StreamingData.hpp`           | A generic data structure for streaming data between kernels
|`db_utils/Tuple.hpp`                   | A templated tuple that behaves better on the FPGA than the std::tuple
|`db_utils/Unroller.hpp`                | A templated-based loop unroller that unrolls loops in the front end

## Build the `DB` Reference Design

> **Note**: When working with the command-line interface (CLI), you should configure the oneAPI toolkits using environment variables.
> Set up your CLI environment by sourcing the `setvars` script located in the root of your oneAPI installation every time you open a new terminal window.
> This practice ensures that your compiler, libraries, and tools are ready for development.
>
> Linux*:
> - For system wide installations: `. /opt/intel/oneapi/setvars.sh`
> - For private installations: ` . ~/intel/oneapi/setvars.sh`
> - For non-POSIX shells, like csh, use the following command: `bash -c 'source <install-dir>/setvars.sh ; exec csh'`
>
> Windows*:
> - `C:\Program Files(x86)\Intel\oneAPI\setvars.bat`
> - Windows PowerShell*, use the following command: `cmd.exe "/K" '"C:\Program Files (x86)\Intel\oneAPI\setvars.bat" && powershell'`
>
> For more information on configuring environment variables, see [Use the setvars Script with Linux* or macOS*](https://www.intel.com/content/www/us/en/develop/documentation/oneapi-programming-guide/top/oneapi-development-environment-setup/use-the-setvars-script-with-linux-or-macos.html) or [Use the setvars Script with Windows*](https://www.intel.com/content/www/us/en/develop/documentation/oneapi-programming-guide/top/oneapi-development-environment-setup/use-the-setvars-script-with-windows.html).

### On Linux*
1. Change to the sample directory.
2. Configure the build system for the default target (the Agilex® 7 device family).
   ```
   mkdir build
   cd build
   cmake .. -DQUERY=1
   ```
   `-DQUERY=<QUERY_NUMBER>` can be any of the following query numbers: `1`, `11` or `12`.

   > **Note**: You can change the default target by using the command:
   >  ```
   >  cmake .. -DQUERY=<QUERY_NUMBER> -DFPGA_DEVICE=<FPGA device family or FPGA part number>
   >  ```
   >
   > Alternatively, you can target an explicit FPGA board variant and BSP by using the following command:
   >  ```
   >  cmake .. -DQUERY=<QUERY_NUMBER> -DFPGA_DEVICE=<board-support-package>:<board-variant>
   >  ```
   >
   > You will only be able to run an executable on the FPGA if you specified a BSP.

3. Compile the design. (The provided targets match the recommended development flow.)

   1. Compile for emulation (fast compile time, targets emulated FPGA device).
      ```
      make fpga_emu
      ```
   2. Compile for simulation (fast compile time, targets simulator FPGA device):
      ```
      make fpga_sim
      ```
   3. Generate HTML performance report.
      ```
      make report
      ```
      The report resides at `db_report.prj/reports/report.html`.

   4. Compile for FPGA hardware (longer compile time, targets FPGA device).

      ```
      make fpga
      ```
      When building for hardware, the default scale factor is **1**. To use the smaller scale factor of 0.01, add the flag `-DSF_SMALL=1` to the original `cmake` command. For example: `cmake .. -DQUERY=11 -DSF_SMALL=1`. See the [Database files](#database-files) for more information.


### On Windows*

1. Change to the sample directory.
2. Configure the build system for the default target (the Agilex® 7 device family).
   ```
   mkdir build
   cd build
   cmake -G "NMake Makefiles" .. -DQUERY=1
   ```
   `-DQUERY=<QUERY_NUMBER>` can be any of the following query numbers: `1`, `11` or `12`.

   > **Note**: You can change the default target by using the command:
   >  ```
   >  cmake -G "NMake Makefiles" .. -DQUERY=<QUERY_NUMBER> -DFPGA_DEVICE=<FPGA device family or FPGA part number>
   >  ```
   >
   > Alternatively, you can target an explicit FPGA board variant and BSP by using the following command:
   >  ```
   >  cmake -G "NMake Makefiles" .. -DQUERY=<QUERY_NUMBER> -DFPGA_DEVICE=<board-support-package>:<board-variant>
   >  ```
   >
   > You will only be able to run an executable on the FPGA if you specified a BSP.

3. Compile the design. (The provided targets match the recommended development flow.)

   1. Compile for emulation (fast compile time, targets emulated FPGA device).
      ```
      nmake fpga_emu
      ```
   2. Compile for simulation (fast compile time, targets simulator FPGA device):
      ```
      nmake fpga_sim
      ```
   3. Generate HTML performance report.
      ```
      nmake report
      ```
      The report resides at `db_report.prj/reports/report.html` directory.

   4. Compile for FPGA hardware (longer compile time, targets FPGA device):
      ```
      nmake fpga
      ```

>**Note**: If you encounter any issues with long paths when compiling under Windows*, you may have to create your ‘build’ directory in a shorter path, for example `C:\samples\build`. You can then run cmake from that directory, and provide cmake with the full path to your sample directory.

## Run the `DB` Reference Design

### Configurable  Parameters

| Argument   |Description                                                                | Default
|:---        | :---                                                                      |:---
|`--help`    | Print help.                                                               | `false`
|`--dbroot`  | Specify location for the database files (e.g. `--dbroot=../data/sf0.01`). | "."
|`--test`    | Specify whether to validate the output of the query.                      | `false`
|`--print`   | Print the output of the query to `stdout`.                                | `false`
|`--args`    | Pass custom arguments to the query. (See `--help` for more information.)  |
|`--runs`    | Define the number of query iterations to perform for throughput measurement (for example, `--runs=5`). | `1` for emulation <br> `5` for FPGA hardware

### On Linux

1. Run the design on the FPGA emulator (the kernel executes on the CPU).
   ```
   ./db.fpga_emu --dbroot=../data/sf0.01 --test
   ```
   (Optional) Run the design for queries `11` and `12`.
2. Run the sample on the FPGA simulator device.
   ```
   CL_CONTEXT_MPSIM_DEVICE_INTELFPGA=1 ./db.fpga_sim --dbroot=../data/sf0.01 --test
   ```
3. Run the design on an FPGA device (only if you ran `cmake` with `-DFPGA_DEVICE=<board-support-package>:<board-variant>`).
   ```
   ./db.fpga --dbroot=../data/sf1 --test
   ```

### On Windows

1. Run the sample on the FPGA emulator (the kernel executes on the CPU).
   ```
   db.fpga_emu.exe --dbroot=../data/sf0.01 --test
   ```
   (Optional) Run the design for queries `11` and `12`.
2. Run the sample on the FPGA simulator device.
   ```
   set CL_CONTEXT_MPSIM_DEVICE_INTELFPGA=1
   db.fpga_sim.exe --dbroot=../data/sf0.01 --test
   set CL_CONTEXT_MPSIM_DEVICE_INTELFPGA=
   ```
3. Run the sample on an FPGA device (only if you ran `cmake` with `-DFPGA_DEVICE=<board-support-package>:<board-variant>`).
   ```
   db.fpga.exe --dbroot=../data/sf1 --test
   ```

## Example Output

>**Note**: The scale factor 1 (SF=1) database files (`../data/sf1`) are **not** shipped with this reference design. See the [Database files](#database-files) section below for information on how to generate these files.

### FPGA Emulator
```
    Parsing database files in: ../data/sf0.01
    Parsing LINEITEM table from: ../data/sf0.01/lineitem.tbl
    Finished parsing LINEITEM table with 60175 rows
    Parsing ORDERS table from: ../data/sf0.01/orders.tbl
    Finished parsing ORDERS table with 15000 rows
    Parsing PARTS table from: ../data/sf0.01/part.tbl
    Finished parsing PARTS table with 2000 rows
    Parsing SUPPLIER table from: ../data/sf0.01/supplier.tbl
    Finished parsing SUPPLIER table with 100 rows
    Parsing PARTSUPPLIER table from: ../data/sf0.01/partsupp.tbl
    Finished parsing PARTSUPPLIER table with 8000 rows
    Parsing NATION table from: ../data/sf0.01/nation.tbl
    Finished parsing NATION table with 25 rows
    Database SF = 0.01
    Running Q1 within 90 days of 1998-12-1
    Validating query 1 test results
    PASSED
```

### FPGA Device
```
    Parsing database files in: ../data/sf1
    Parsing LINEITEM table from: ../data/sf1/lineitem.tbl
    Finished parsing LINEITEM table with 6001215 rows
    Parsing ORDERS table from: ../data/sf1/orders.tbl
    Finished parsing ORDERS table with 1500000 rows
    Parsing PARTS table from: ../data/sf1/part.tbl
    Finished parsing PARTS table with 200000 rows
    Parsing SUPPLIER table from: ../data/sf1/supplier.tbl
    Finished parsing SUPPLIER table with 10000 rows
    Parsing PARTSUPPLIER table from: ../data/sf1/partsupp.tbl
    Finished parsing PARTSUPPLIER table with 800000 rows
    Parsing NATION table from: ../data/sf1/nation.tbl
    Finished parsing NATION table with 25 rows
    Database SF = 1
    Running Q1 within 90 days of 1998-12-1
    Validating query 1 test results
    Running Q1 within 90 days of 1998-12-1
    Validating query 1 test results
    Running Q1 within 90 days of 1998-12-1
    Validating query 1 test results
    Running Q1 within 90 days of 1998-12-1
    Validating query 1 test results
    Running Q1 within 90 days of 1998-12-1
    Validating query 1 test results
    Processing time: 44.7673 ms
    Kernel time: 4.4103 ms
    Throughput: 226.742 queries/s
    PASSED
```

#### Database Files

In the `data/` directory, you will find database files for a scale factor of **0.01**. These are manually generated files that you can use to verify the queries in emulation; however, **the supplied files are too small to showcase the true performance of the FPGA hardware**.

>**Note**: This reference design currently only supports databases with scale factors of **0.01** or **1**.

To generate larger database files to run on the hardware, you can use TPC's `dbgen` tool. Instructions for downloading, building, and running the `dbgen` tool can be found on the [TPC-H website](http://www.tpc.org/tpch/).
As of September 12, 2022, you should be able to perform the following steps:

1. Clone the [tpch-dbgen](https://github.com/electrum/tpch-dbgen) GitHub repository.
2. Run `make`.
3. Generate the files using a scale factor of 1: `./dbgen -s 1`.
4. Copy all the generated `.tbl` files and the `answers` folder in a new `data/sf1` folder.

## License

Code samples are licensed under the MIT license. See [License.txt](/License.txt) for details.

Third party program Licenses can be found here: [third-party-programs.txt](/third-party-programs.txt).<|MERGE_RESOLUTION|>--- conflicted
+++ resolved
@@ -10,7 +10,7 @@
 
 ## Purpose
 
-The database query acceleration sample includes 8 tables and a set of 21 business-oriented queries with broad industry-wide relevance. This reference design shows how three queries can be accelerated using oneAPI. To do so, we create a set of common database operators (found in the `src/db_utils/` directory) that are combined in different ways to build the three queries.
+The database query acceleration sample includes 8 tables and a set of 21 business-oriented queries with broad industry-wide relevance. This reference design shows how four queries can be accelerated using oneAPI. To do so, we create a set of common database operators (found in the `src/db_utils/` directory) that are combined in different ways to build the four queries.
 
 Note that this design uses a lot of resources and is designed with Intel® Stratix® 10 FPGA capabilities in mind.
 
@@ -54,14 +54,11 @@
 >
 > :warning: Make sure you add the device files associated with the FPGA that you are targeting to your Intel® Quartus® Prime installation.
 
-<<<<<<< HEAD
-=======
 > **Note**: You'll need a large FPGA part to be able to fit the query 9 variant of this design
 
->>>>>>> cab92b42
 ### Performance
 
-In this design, we accelerate three database queries as **offload accelerators**. In an offload accelerator scheme, the queries are performed by transferring the relevant data from the CPU host to the FPGA, starting the query kernel on the FPGA, and copying the results back. This means that the relevant performance number is the processing time (the wall clock time) from when the query is requested to the time the output data is accessible by the host. This includes the time to transfer data between the CPU and FPGA over PCIe (with an approximate read and write bandwidth of 6877 and 6582 MB/s, respectively). Most of the total query time is spent transferring the data between the CPU and FPGA, and the query kernels themselves are a small portion of the total latency.
+In this design, we accelerate four database queries as **offload accelerators**. In an offload accelerator scheme, the queries are performed by transferring the relevant data from the CPU host to the FPGA, starting the query kernel on the FPGA, and copying the results back. This means that the relevant performance number is the processing time (the wall clock time) from when the query is requested to the time the output data is accessible by the host. This includes the time to transfer data between the CPU and FPGA over PCIe (with an approximate read and write bandwidth of 6877 and 6582 MB/s, respectively). Most of the total query time is spent transferring the data between the CPU and FPGA, and the query kernels themselves are a small portion of the total latency.
 
 > **Note**: Refer to the [Performance Disclaimers](/DirectProgramming/C++SYCL_FPGA/README.md#performance-disclaimers) section for important performance information.
 
@@ -83,11 +80,17 @@
 
 ### Query Implementations
 
-The following sections describe at a high level how queries 1, 11 and 12 are implemented on the FPGA using a set of generalized database operators (found in `db_utils/`). In the block diagrams below, the blocks are oneAPI kernels, and the arrows represent `pipes` that shows the flow of data from one kernel to another.
+The following sections describe at a high level how queries 1, 9, 11 and 12 are implemented on the FPGA using a set of generalized database operators (found in `db_utils/`). In the block diagrams below, the blocks are oneAPI kernels, and the arrows represent `pipes` that shows the flow of data from one kernel to another.
 
 #### Query 1
 
-Query 1 is the simplest of the three queries and only uses the `Accumulator` database operator. The query streams in each row of the LINEITEM table and performs computation on each row.
+Query 1 is the simplest of the four queries and only uses the `Accumulator` database operator. The query streams in each row of the LINEITEM table and performs computation on each row.
+
+#### Query 9
+
+Query 9 is the most complicated of the four queries and utilizes all database operators (`LikeRegex`, `Accumulator`, `MapJoin`, `MergeJoin`, `DuplicateMergeJoin`, and `FifoSort`). The block diagram of the design is shown below.
+
+![](assets/q9.png)
 
 #### Query 11
 
@@ -108,6 +111,8 @@
 |`dbdata.cpp`                           | Contains code to parse the database input files and validate the query output
 |`dbdata.hpp`                           | Definitions of database related data structures and parsing functions
 |`query1/query1_kernel.cpp`             | Contains the kernel for Query 1
+|`query9/query9_kernel.cpp`             | Contains the kernel for Query 9
+|`query9/pipe_types.cpp`                | All data types and instantiations for pipes used in query 9
 |`query11/query11_kernel.cpp`           | Contains the kernel for Query 11
 |`query11/pipe_types.cpp`               | All data types and instantiations for pipes used in query 11
 |`query12/query12_kernel.cpp`           | Contains the kernel for Query 12
@@ -149,7 +154,7 @@
    cd build
    cmake .. -DQUERY=1
    ```
-   `-DQUERY=<QUERY_NUMBER>` can be any of the following query numbers: `1`, `11` or `12`.
+   `-DQUERY=<QUERY_NUMBER>` can be any of the following query numbers: `1`, `9`, `11` or `12`.
 
    > **Note**: You can change the default target by using the command:
    >  ```
@@ -178,6 +183,8 @@
       make report
       ```
       The report resides at `db_report.prj/reports/report.html`.
+
+       >**Note**: If you are compiling Query 9 (`-DQUERY=9`), expect a long report generation time.
 
    4. Compile for FPGA hardware (longer compile time, targets FPGA device).
 
@@ -196,7 +203,7 @@
    cd build
    cmake -G "NMake Makefiles" .. -DQUERY=1
    ```
-   `-DQUERY=<QUERY_NUMBER>` can be any of the following query numbers: `1`, `11` or `12`.
+   `-DQUERY=<QUERY_NUMBER>` can be any of the following query numbers: `1`, `9`, `11` or `12`.
 
    > **Note**: You can change the default target by using the command:
    >  ```
@@ -225,6 +232,8 @@
       nmake report
       ```
       The report resides at `db_report.prj/reports/report.html` directory.
+
+      >**Note**: If you are compiling Query 9 (`-DQUERY=9`), expect a long report generation time.
 
    4. Compile for FPGA hardware (longer compile time, targets FPGA device):
       ```
@@ -252,7 +261,7 @@
    ```
    ./db.fpga_emu --dbroot=../data/sf0.01 --test
    ```
-   (Optional) Run the design for queries `11` and `12`.
+   (Optional) Run the design for queries `9`, `11` and `12`.
 2. Run the sample on the FPGA simulator device.
    ```
    CL_CONTEXT_MPSIM_DEVICE_INTELFPGA=1 ./db.fpga_sim --dbroot=../data/sf0.01 --test
@@ -268,7 +277,7 @@
    ```
    db.fpga_emu.exe --dbroot=../data/sf0.01 --test
    ```
-   (Optional) Run the design for queries `11` and `12`.
+   (Optional) Run the design for queries `9`, `11` and `12`.
 2. Run the sample on the FPGA simulator device.
    ```
    set CL_CONTEXT_MPSIM_DEVICE_INTELFPGA=1
