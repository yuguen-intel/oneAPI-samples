--- conflicted
+++ resolved
@@ -1,449 +1,441 @@
-# `Board Test` Sample
-The `Board Test` sample is a reference design that contains tests to check FPGA board interfaces and reports the following metrics:
-
-- Host-to-device global memory interface bandwidth
-- Kernel clock frequency
-- Kernel launch latency
-- Kernel-to-device global memory bandwidth
-- Unified Shared Memory bandwidth
-
-| Area                    | Description
-|:---                     |:---
-| What you will learn     | How to test board interfaces to ensure that the designed platform provides expected performance
-| Time to complete        | 30 minutes (not including compile time)
-
-## Purpose
-This reference design implements tests to check FPGA board interfaces and measure host-to-device and kernel-to-global memory interface metrics. Use this reference design as a starting point to validate platform interfaces when you customize a BSP.
-
-## Prerequisites
-
-This sample is part of the FPGA code samples.
-It is categorized as a Tier 4 sample that demonstrates a reference design.
-
-```mermaid
-flowchart LR
-   tier1("Tier 1: Get Started")
-   tier2("Tier 2: Explore the Fundamentals")
-   tier3("Tier 3: Explore the Advanced Techniques")
-   tier4("Tier 4: Explore the Reference Designs")
-   
-   tier1 --> tier2 --> tier3 --> tier4
-   
-   style tier1 fill:#0071c1,stroke:#0071c1,stroke-width:1px,color:#fff
-   style tier2 fill:#0071c1,stroke:#0071c1,stroke-width:1px,color:#fff
-   style tier3 fill:#0071c1,stroke:#0071c1,stroke-width:1px,color:#fff
-   style tier4 fill:#f96,stroke:#333,stroke-width:1px,color:#fff
-```
-
-Find more information about how to navigate this part of the code samples in the [FPGA top-level README.md](/DirectProgramming/C++SYCL_FPGA/README.md).
-You can also find more information about [troubleshooting build errors](/DirectProgramming/C++SYCL_FPGA/README.md#troubleshooting), [running the sample on the Intel® DevCloud](/DirectProgramming/C++SYCL_FPGA/README.md#build-and-run-the-samples-on-intel-devcloud-optional), [using Visual Studio Code with the code samples](/DirectProgramming/C++SYCL_FPGA/README.md#use-visual-studio-code-vs-code-optional), [links to selected documentation](/DirectProgramming/C++SYCL_FPGA/README.md#documentation), etc.
-
-| Optimized for           | Description
-|:---                     |:---
-| OS                      | Ubuntu* 18.04/20.04 <br> RHEL*/CentOS* 8 <br> SUSE* 15 <br> Windows* 10
-| Hardware                | Intel® Agilex® 7, Arria® 10, and Stratix® 10 FPGAs
-| Software                | Intel® oneAPI DPC++/C++ Compiler
-
-> **Note**: Even though the Intel DPC++/C++ oneAPI compiler is enough to compile for emulation, generating reports and generating RTL, there are extra software requirements for the simulation flow and FPGA compiles.
->
-> For using the simulator flow, Intel® Quartus® Prime Pro Edition and one of the following simulators must be installed and accessible through your PATH:
-> - Questa*-Intel® FPGA Edition
-> - Questa*-Intel® FPGA Starter Edition
-> - ModelSim® SE
->
-> When using the hardware compile flow, Intel® Quartus® Prime Pro Edition must be installed and accessible through your PATH.
->
-> :warning: Make sure you add the device files associated with the FPGA that you are targeting to your Intel® Quartus® Prime installation.
-
-> :warning: This sample is benchmarking an FPGA board, therefore it should really be used when targeting an FPGA board/BSP.
-
-## Key Implementation Details
-
-A oneAPI Board Support Package (BSP) consists of software layers and an FPGA hardware scaffold design, making it possible to target an FPGA through the Intel® oneAPI DPC++/C++ Compiler.
-
-The compiler stitches the generated FPGA design into the oneAPI BSP framework. Refer to the [Intel® oneAPI Programming Guide](https://www.intel.com/content/www/us/en/develop/documentation/oneapi-programming-guide/top/programming-interface/fpga-flow/fpga-bsps-and-boards.html) for information about oneAPI BSPs.
-
-The BSP hardware components typically comprise RTL for all interfaces the oneAPI kernel requires; for example, a PCIe IP for the host to kernel communication, EMIF (External Memory Interface) IP for kernel to memory, and host to FPGA board memory communication among other things.
-
-The BSP software components typically consist of a Memory Mapped Device (MMD) layer and a driver. The implementation is vendor-dependent.
-
-The BSP consists of components operating at different clock domains. PCIe and external memories operate at a fixed frequency. Corresponding RTL IPs are parametrized to operate at these fixed frequencies by platform vendors. The kernel clock frequency varies and is calculated as part of the oneAPI offline compilation flow for FPGAs. The BSP has logic to handle the data transfer across these clock domains.
-
-`Board Test` measures the frequency that the kernel is running at in the FPGA and compares this to the compiled kernel clock frequency.
-
-The following block diagram shows an overview of a typical oneAPI FPGA BSP hardware design and the numbered arrows depict the following:
-
-- Path 1 represents the host to kernel interface.
-- Path 2 represents the host-to-device global memory interface.
-- Path 3 represents the kernel-to-device global memory interface.
-- Path 4 represents the kernel-to-shared host memory interface
-
-
-![BSP hardware design](assets/oneapi_fpga_platform.png)
-
-> **Note**: The block diagram shown is an overview of a typical oneAPI FPGA platform. See the oneAPI platform or BSP vendor documentation for more details about platform components.
-
-### Source Code Explanation
-
-| File               | Description
-|:---                |:---
-| `board_test.cpp`   | Contains the `main()` function and the test selection logic as well as calls to each test.
-| `board_test.hpp`   | Contains the definitions for all the individual tests in the sample.
-| `host_speed.hpp`   | Header for host speed test. Contains definition of functions used in host speed test.
-| `usm_speed.hpp`    | Header for the USM bandwidth test. Contains definitions of functions used in the USM bandwidth test.
-| `helper.hpp`       | Contains constants (for example, binary name) used throughout the code as well as definition of functions that print help and measure execution time.
-
-### Compiler Flags Used
-
-| Flag                  | Description
-|:---                   |:---
-`-Xsno-interleaving`    | By default oneAPI compiler burst interleaves across same memory type.  `-Xsno-interleaving` disables burst interleaving and enables testing each memory bank independently. (See the [FPGA Optimization Guide for Intel® oneAPI Toolkits Developer Guide](https://www.intel.com/content/www/us/en/develop/documentation/oneapi-fpga-optimization-guide/top/flags-attr-prag-ext/optimization-flags/disabl-burst-int.html) for more information.)
-
-## Build the `Board Test` Program
-
-> **Note**: When working with the command-line interface (CLI), you should configure the oneAPI toolkits using environment variables. 
-> Set up your CLI environment by sourcing the `setvars` script located in the root of your oneAPI installation every time you open a new terminal window. 
-> This practice ensures that your compiler, libraries, and tools are ready for development.
->
-> Linux*:
-> - For system wide installations: `. /opt/intel/oneapi/setvars.sh`
-> - For private installations: ` . ~/intel/oneapi/setvars.sh`
-> - For non-POSIX shells, like csh, use the following command: `bash -c 'source <install-dir>/setvars.sh ; exec csh'`
->
-> Windows*:
-> - `C:\Program Files(x86)\Intel\oneAPI\setvars.bat`
-> - Windows PowerShell*, use the following command: `cmd.exe "/K" '"C:\Program Files (x86)\Intel\oneAPI\setvars.bat" && powershell'`
->
-> For more information on configuring environment variables, see [Use the setvars Script with Linux* or macOS*](https://www.intel.com/content/www/us/en/develop/documentation/oneapi-programming-guide/top/oneapi-development-environment-setup/use-the-setvars-script-with-linux-or-macos.html) or [Use the setvars Script with Windows*](https://www.intel.com/content/www/us/en/develop/documentation/oneapi-programming-guide/top/oneapi-development-environment-setup/use-the-setvars-script-with-windows.html).
-
-### On Linux*
-
-1. Change to the sample directory.
-<<<<<<< HEAD
-2. Configure the build system for the Agilex® 7 device family, which is the default.
-=======
-2. Configure the build system for your BSP.
->>>>>>> cab92b42
-
-   ```
-   mkdir build
-   cd build
-   cmake .. -DFPGA_DEVICE=<board-support-package>:<board-variant>
-   ```
-   > **Note**: You must set FPGA_DEVICE to point to your BSP in order to build this sample.
-
-3. Compile the design. (The provided targets match the recommended development flow.)
-
-   1. Compile and run for emulation (fast compile time, targets emulated FPGA device).
-      ```
-      make fpga_emu
-      ```
-   2. Generate the optimization report. 
-      ```
-      make report
-      ```
-   3. Compile and run for FPGA hardware (longer compile time, targets an FPGA device).
-      ```
-      make fpga
-      ```
-
-### On Windows*
-
-1. Change to the sample directory.
-<<<<<<< HEAD
-2. Configure the build system for the Agilex® 7 device family, which is the default.
-=======
-2. Configure the build system for your BSP.
->>>>>>> cab92b42
-   ```
-   mkdir build
-   cd build
-   cmake -G "NMake Makefiles" .. -DFPGA_DEVICE=<board-support-package>:<board-variant>
-   ```
-   > **Note**: You must set FPGA_DEVICE to point to your BSP in order to build this sample.
-
-3. Compile the design. (The provided targets match the recommended development flow.)
-
-   1. Compile and run for emulation (fast compile time, targets emulated FPGA device).
-      ```
-      nmake fpga_emu
-      ```
-   2. Generate the optimization report.
-      ```
-      nmake report
-      ```
-   3. Compile and run for FPGA hardware (longer compile time, targets an FPGA device).
-      ```
-      nmake fpga
-      ```
->**Note**: If you encounter any issues with long paths when compiling under Windows*, you may have to create your ‘build’ directory in a shorter path, for example `C:\samples\build`. You can then run cmake from that directory, and provide cmake with the full path to your sample directory.
-
-## Run the `Board Test` Executable
-
-### Configurable Parameters
-
-The complete board test is divided into six subtests. By default, all tests run. You can choose to run a single test by using the `-test=<test number>` option. Refer to the [Running the Sample](#running-the-sample) section for test usage instructions.
-
-| Test Number  | Test Name
-|:---          |:---
-| 1            | Host Speed and Host Read Write Test
-| 2            | Kernel Clock Frequency Test
-| 3            | Kernel Launch Test
-| 4            | Kernel Latency Measurement
-| 5            | Kernel-to-Memory Read Write Test
-| 6            | Kernel-to-Memory Bandwidth Test
-| 7            | Unified Shared Memory (USM) Bandwidth Test
-
->**Note:** You should run all tests at least once to ensure that the platform interfaces are fully functional.
-
-To view test details and usage information using the binary, use the `-help` option: `<program> -help`.
-
-The tests listed above check the following interfaces in a platform:
-
-- **Host-to-device global memory interface (Test 1):** This interface is checked by performing explicit data movement between the host and device global memory. Host to device global memory bandwidth is measured and reported. As a part of this interface check, unaligned data transfers are also performed to verify that non-DMA transfers complete successfully.
-
-- **Kernel clock frequency (Test 2):** The test measures the frequency the programmed kernel is running at on the FPGA device and reports it. By default, this test fails if the measured frequency is not within 2% of the compiled frequency.
-
-  >**Note**: The test allows overriding this failure; however, overriding may lead to functional errors and is not recommended. The override option is provided to allow debugging in cases where platform design changes are done to force the kernel to run at a slower clock frequency (though this is not a common use case). To override, set the `report_chk` variable to `false` in `board_test.cpp` and recompile only the host code by using the `-reuse-exe=board_test.fpga` option in your compile command (this flag is added by default for you in the CMake file included with this code sample).
-
-- **Host-to-kernel interface (Tests 3 & 4):** The test ensures that the host to kernel communication is correct and that the host can launch a kernel successfully. It also measures the roundtrip kernel launch latency and throughput (number of kernels/ms) of single task no-operation kernels.
-
-- **Kernel-to-device global memory interface (Tests 5 & 6):** This interface is checked by performing kernel to memory data transfers using simple read and write kernels. Kernel to memory bandwidth is measured and reported.
-
-- **Unified shared memory (USM) interface (Test 7):** This interface is checked by copying data between, reading data from, and writing data to host USM. The bandwidth is measured and reported for each case. Applies only to board variants with USM support; to run this test you must specify the `SUPPORTS_USM` macro at compile-time; e.g., `cmake .. -DSUPPORTS_USM=1`.
-
-### On Linux
-
- 1. Run the sample on the FPGA emulator (the kernel executes on the CPU).
-    ```
-    ./board_test.fpga_emu
-    ```
-    By default the program runs all tests. To run a specific test, enter the test number as an argument to the `-test` option:
-    ```
-    ./board_test.fpga_emu -test=<test_number>
-    ```
- 2. Run the sample on the FPGA device.
-    ```
-    ./board_test.fpga
-    ```
-    By default the program runs all tests. To run a specific test, enter the test number as an argument to the `-test` option:
-    ```
-    ./board_test.fpga -test=<test_number>
-    ```
-### On Windows
-
- 1. Run the sample on the FPGA emulator (the kernel executes on the CPU):
-    ```
-    board_test.exe
-    ```
-    By default the program runs all tests. To run a specific test, enter the test number as an argument to the `-test` option:
-    ```
-    board_test.exe -test=<test_number>
-    ```
- 2. Run the sample on the FPGA device.
-    ```
-    board_test.fpga.exe
-    ```
-    By default the program runs all tests. To run a specific test, enter the test number as an argument to the `-test` option:
-    ```
-    board_test.fpga.exe -test=<test_number>
-    ```
-
-## Example Output
-
-Running on FPGA device (Intel Stratix 10 SX platform). Performance results are based on testing as of August 14, 2023.
-
-> **Note**: Refer to the [Performance Disclaimers](/DirectProgramming/C++SYCL_FPGA/README.md#performance-disclaimers) section for important performance information.
-
-```
-*** Board_test usage information ***
-Command to run board_test using generated binary:
-  > To run all tests (default): run board_test.fpga
-  > To run a specific test (see list below); pass the test number as argument to "-test" option: 
-  Linux: ./board_test.fpga -test=<test_number>
-  Windows: board_test.exe -test=<test_number>
-  > To see more details on what each test does use -help option
-The tests are:
-  1. Host Speed and Host Read Write Test
-  2. Kernel Clock Frequency Test
-  3. Kernel Launch Test
-  4. Kernel Latency Measurement
-  5. Kernel-to-Memory Read Write Test
-  6. Kernel-to-Memory Bandwidth Test
-  7. Unified Shared Memory Bandwidth Test
-Note: Kernel Clock Frequency is run along with all tests except 1 (Host Speed and Host Read Write test)
-
-Running all tests 
-Running on device: pac_s10_usm : Intel PAC Platform (pac_f300000)
-
-clGetDeviceInfo CL_DEVICE_GLOBAL_MEM_SIZE = 34359738368
-clGetDeviceInfo CL_DEVICE_MAX_MEM_ALLOC_SIZE = 34359738368
-Device buffer size available for allocation = 34359738368 bytes
-
-*****************************************************************
-*********************** Host Speed Test *************************
-*****************************************************************
-
-Size of buffer created = 34359738368 bytes
-Writing 32768 MB to device global memory ... 5467.71 MB/s
-Reading 32768 MB from device global memory ... 5418.46 MB/s
-Verifying data ...
-Successfully wrote and readback 32768 MB buffer
-
-Transferring 8192 KBs in 256 32 KB blocks ...
-Transferring 8192 KBs in 128 64 KB blocks ...
-Transferring 8192 KBs in 64 128 KB blocks ...
-Transferring 8192 KBs in 32 256 KB blocks ...
-Transferring 8192 KBs in 16 512 KB blocks ...
-Transferring 8192 KBs in 8 1024 KB blocks ...
-Transferring 8192 KBs in 4 2048 KB blocks ...
-Transferring 8192 KBs in 2 4096 KB blocks ...
-Transferring 8192 KBs in 1 8192 KB blocks ...
-
-Writing 8192 KBs with block size (in bytes) below:
-
-Block_Size Avg Max Min End-End (MB/s)
-   32768 728.06 957.68 450.37 612.81 
-   65536 1206.82 1545.84 742.51 1039.50 
-  131072 1904.39 2219.85 1218.16 1690.47 
-  262144 2641.81 3139.88 2090.79 2451.81 
-  524288 3402.66 3630.32 3048.84 3232.47 
- 1048576 3741.77 4034.06 3270.88 3635.78 
- 2097152 3856.43 4146.10 3397.37 3807.60 
- 4194304 4297.57 5006.66 3764.43 4276.62 
- 8388608 4699.70 4699.70 4699.70 4699.70 
-
-Reading 8192 KBs with block size (in bytes) below:
-
-Block_Size Avg Max Min End-End (MB/s)
-   32768 1284.84 1416.59 862.47 853.33 
-   65536 2105.26 2245.54 780.54 1612.20 
-  131072 2801.30 2989.72 1904.53 2424.31 
-  262144 3451.71 3592.88 2760.14 3117.73 
-  524288 3857.30 3969.04 3550.99 3651.80 
- 1048576 4043.79 4099.79 3841.44 3926.42 
- 2097152 3864.89 3953.67 3773.29 3835.53 
- 4194304 4551.54 4842.46 4293.59 4532.24 
- 8388608 4856.18 4856.18 4856.18 4856.18 
-
-Host write top speed = 5006.66 MB/s
-Host read top speed = 4856.18 MB/s
-
-
-HOST-TO-MEMORY BANDWIDTH = 4931 MB/s
-
-
-*****************************************************************
-********************* Host Read Write Test **********************
-*****************************************************************
-
---- Running host read write test with device offset 0
---- Running host read write test with device offset 3
-
-HOST READ-WRITE TEST PASSED!
-
-*****************************************************************
-*******************  Kernel Clock Frequency Test  ***************
-*****************************************************************
-
-Measured Frequency    =   357.478 MHz 
-Quartus Compiled Frequency  =   358 MHz 
-
-Measured Clock frequency is within 2 percent of Quartus compiled frequency. 
-
-*****************************************************************
-********************* Kernel Launch Test ************************
-*****************************************************************
-
-Launching kernel KernelSender ...
-Launching kernel KernelReceiver ...
-  ... Waiting for sender
-Sender sent the token to receiver
-  ... Waiting for receiver
-
-KERNEL_LAUNCH_TEST PASSED
-
-*****************************************************************
-********************  Kernel Latency  **************************
-*****************************************************************
-
-Processed 10000 kernels in 245.4532 ms
-Single kernel round trip time = 24.5453 us
-Throughput = 40.7410 kernels/ms
-Kernel execution is complete
-
-*****************************************************************
-*************  Kernel-to-Memory Read Write Test  ***************
-*****************************************************************
-
-Maximum device global memory allocation size is 34359738368 bytes 
-Finished host memory allocation for input and output data
-Creating device buffer
-Finished writing to device buffers 
-Launching kernel MemReadWriteStream ... 
-Launching kernel with global offset : 0
-Launching kernel with global offset : 1073741824
-Launching kernel with global offset : 2147483648
-Launching kernel with global offset : 3221225472
-Launching kernel with global offset : 4294967296
-Launching kernel with global offset : 5368709120
-Launching kernel with global offset : 6442450944
-Launching kernel with global offset : 7516192768
-... kernel finished execution. 
-Finished Verification
-KERNEL TO MEMORY READ WRITE TEST PASSED 
-
-*****************************************************************
-*****************  Kernel-to-Memory Bandwidth  *****************
-*****************************************************************
-
-Note: This test assumes that design was compiled with -Xsno-interleaving option
-
-
-Performing kernel transfers of 4096 MBs on the default global memory (address starting at 0)
-Launching kernel MemWriteStream ... 
-Launching kernel MemReadStream ... 
-Launching kernel MemReadWriteStream ... 
-
-Summarizing bandwidth in MB/s/bank for banks 1 to 8
- 16115.8  16130  16116.6  16135.7  16115.7  16130  16116.2  16115.6  MemWriteStream
- 17339.4  17339.4  17339.4  17339.6  17339.2  17339.1  17339.4  17339.3  MemReadStream
- 16080.5  16082.8  16080  16084.2  16080.2  16082.8  16079.7  16079.9  MemReadWriteStream
-
-KERNEL-TO-MEMORY BANDWIDTH = 16514.2 MB/s/bank
-
-*****************************************************************
-***********************  USM Bandwidth  *************************
-*****************************************************************
-
-Iterations: 1
-Data size: 1024 MB
-Data type size: 64 bytes
-Case: Full Duplex
-Average Time: 98856.4 ns	
-Average Throughput: 20.2314 GB/s	
-
-Iterations: 1
-Data size: 1024 MB
-Data type size: 64 bytes
-Case: From Host to Device
-Average Time: 86983.6 ns	
-Average Throughput: 11.4964 GB/s	
-
-Iterations: 1
-Data size: 1024 MB
-Data type size: 64 bytes
-Case: From Device to Host
-Average Time: 84260.1 ns	
-Average Throughput: 11.868 GB/s	
-
-
-BOARD TEST PASSED
-
-```
-
-## License
-
-Code samples are licensed under the MIT license. See [License.txt](/License.txt) for details.
-
-Third party program Licenses can be found here: [third-party-programs.txt](/third-party-programs.txt).
+# `Board Test` Sample
+The `Board Test` sample is a reference design that contains tests to check FPGA board interfaces and reports the following metrics:
+
+- Host-to-device global memory interface bandwidth
+- Kernel clock frequency
+- Kernel launch latency
+- Kernel-to-device global memory bandwidth
+- Unified Shared Memory bandwidth
+
+| Area                    | Description
+|:---                     |:---
+| What you will learn     | How to test board interfaces to ensure that the designed platform provides expected performance
+| Time to complete        | 30 minutes (not including compile time)
+
+## Purpose
+This reference design implements tests to check FPGA board interfaces and measure host-to-device and kernel-to-global memory interface metrics. Use this reference design as a starting point to validate platform interfaces when you customize a BSP.
+
+## Prerequisites
+
+This sample is part of the FPGA code samples.
+It is categorized as a Tier 4 sample that demonstrates a reference design.
+
+```mermaid
+flowchart LR
+   tier1("Tier 1: Get Started")
+   tier2("Tier 2: Explore the Fundamentals")
+   tier3("Tier 3: Explore the Advanced Techniques")
+   tier4("Tier 4: Explore the Reference Designs")
+   
+   tier1 --> tier2 --> tier3 --> tier4
+   
+   style tier1 fill:#0071c1,stroke:#0071c1,stroke-width:1px,color:#fff
+   style tier2 fill:#0071c1,stroke:#0071c1,stroke-width:1px,color:#fff
+   style tier3 fill:#0071c1,stroke:#0071c1,stroke-width:1px,color:#fff
+   style tier4 fill:#f96,stroke:#333,stroke-width:1px,color:#fff
+```
+
+Find more information about how to navigate this part of the code samples in the [FPGA top-level README.md](/DirectProgramming/C++SYCL_FPGA/README.md).
+You can also find more information about [troubleshooting build errors](/DirectProgramming/C++SYCL_FPGA/README.md#troubleshooting), [running the sample on the Intel® DevCloud](/DirectProgramming/C++SYCL_FPGA/README.md#build-and-run-the-samples-on-intel-devcloud-optional), [using Visual Studio Code with the code samples](/DirectProgramming/C++SYCL_FPGA/README.md#use-visual-studio-code-vs-code-optional), [links to selected documentation](/DirectProgramming/C++SYCL_FPGA/README.md#documentation), etc.
+
+| Optimized for           | Description
+|:---                     |:---
+| OS                      | Ubuntu* 18.04/20.04 <br> RHEL*/CentOS* 8 <br> SUSE* 15 <br> Windows* 10
+| Hardware                | Intel® Agilex® 7, Arria® 10, and Stratix® 10 FPGAs
+| Software                | Intel® oneAPI DPC++/C++ Compiler
+
+> **Note**: Even though the Intel DPC++/C++ oneAPI compiler is enough to compile for emulation, generating reports and generating RTL, there are extra software requirements for the simulation flow and FPGA compiles.
+>
+> For using the simulator flow, Intel® Quartus® Prime Pro Edition and one of the following simulators must be installed and accessible through your PATH:
+> - Questa*-Intel® FPGA Edition
+> - Questa*-Intel® FPGA Starter Edition
+> - ModelSim® SE
+>
+> When using the hardware compile flow, Intel® Quartus® Prime Pro Edition must be installed and accessible through your PATH.
+>
+> :warning: Make sure you add the device files associated with the FPGA that you are targeting to your Intel® Quartus® Prime installation.
+
+> :warning: This sample is benchmarking an FPGA board, therefore it should really be used when targeting an FPGA board/BSP.
+
+## Key Implementation Details
+
+A oneAPI Board Support Package (BSP) consists of software layers and an FPGA hardware scaffold design, making it possible to target an FPGA through the Intel® oneAPI DPC++/C++ Compiler.
+
+The compiler stitches the generated FPGA design into the oneAPI BSP framework. Refer to the [Intel® oneAPI Programming Guide](https://www.intel.com/content/www/us/en/develop/documentation/oneapi-programming-guide/top/programming-interface/fpga-flow/fpga-bsps-and-boards.html) for information about oneAPI BSPs.
+
+The BSP hardware components typically comprise RTL for all interfaces the oneAPI kernel requires; for example, a PCIe IP for the host to kernel communication, EMIF (External Memory Interface) IP for kernel to memory, and host to FPGA board memory communication among other things.
+
+The BSP software components typically consist of a Memory Mapped Device (MMD) layer and a driver. The implementation is vendor-dependent.
+
+The BSP consists of components operating at different clock domains. PCIe and external memories operate at a fixed frequency. Corresponding RTL IPs are parametrized to operate at these fixed frequencies by platform vendors. The kernel clock frequency varies and is calculated as part of the oneAPI offline compilation flow for FPGAs. The BSP has logic to handle the data transfer across these clock domains.
+
+`Board Test` measures the frequency that the kernel is running at in the FPGA and compares this to the compiled kernel clock frequency.
+
+The following block diagram shows an overview of a typical oneAPI FPGA BSP hardware design and the numbered arrows depict the following:
+
+- Path 1 represents the host to kernel interface.
+- Path 2 represents the host-to-device global memory interface.
+- Path 3 represents the kernel-to-device global memory interface.
+- Path 4 represents the kernel-to-shared host memory interface
+
+
+![BSP hardware design](assets/oneapi_fpga_platform.png)
+
+> **Note**: The block diagram shown is an overview of a typical oneAPI FPGA platform. See the oneAPI platform or BSP vendor documentation for more details about platform components.
+
+### Source Code Explanation
+
+| File               | Description
+|:---                |:---
+| `board_test.cpp`   | Contains the `main()` function and the test selection logic as well as calls to each test.
+| `board_test.hpp`   | Contains the definitions for all the individual tests in the sample.
+| `host_speed.hpp`   | Header for host speed test. Contains definition of functions used in host speed test.
+| `usm_speed.hpp`    | Header for the USM bandwidth test. Contains definitions of functions used in the USM bandwidth test.
+| `helper.hpp`       | Contains constants (for example, binary name) used throughout the code as well as definition of functions that print help and measure execution time.
+
+### Compiler Flags Used
+
+| Flag                  | Description
+|:---                   |:---
+`-Xsno-interleaving`    | By default oneAPI compiler burst interleaves across same memory type.  `-Xsno-interleaving` disables burst interleaving and enables testing each memory bank independently. (See the [FPGA Optimization Guide for Intel® oneAPI Toolkits Developer Guide](https://www.intel.com/content/www/us/en/develop/documentation/oneapi-fpga-optimization-guide/top/flags-attr-prag-ext/optimization-flags/disabl-burst-int.html) for more information.)
+
+## Build the `Board Test` Program
+
+> **Note**: When working with the command-line interface (CLI), you should configure the oneAPI toolkits using environment variables. 
+> Set up your CLI environment by sourcing the `setvars` script located in the root of your oneAPI installation every time you open a new terminal window. 
+> This practice ensures that your compiler, libraries, and tools are ready for development.
+>
+> Linux*:
+> - For system wide installations: `. /opt/intel/oneapi/setvars.sh`
+> - For private installations: ` . ~/intel/oneapi/setvars.sh`
+> - For non-POSIX shells, like csh, use the following command: `bash -c 'source <install-dir>/setvars.sh ; exec csh'`
+>
+> Windows*:
+> - `C:\Program Files(x86)\Intel\oneAPI\setvars.bat`
+> - Windows PowerShell*, use the following command: `cmd.exe "/K" '"C:\Program Files (x86)\Intel\oneAPI\setvars.bat" && powershell'`
+>
+> For more information on configuring environment variables, see [Use the setvars Script with Linux* or macOS*](https://www.intel.com/content/www/us/en/develop/documentation/oneapi-programming-guide/top/oneapi-development-environment-setup/use-the-setvars-script-with-linux-or-macos.html) or [Use the setvars Script with Windows*](https://www.intel.com/content/www/us/en/develop/documentation/oneapi-programming-guide/top/oneapi-development-environment-setup/use-the-setvars-script-with-windows.html).
+
+### On Linux*
+
+1. Change to the sample directory.
+2. Configure the build system for your BSP.
+
+   ```
+   mkdir build
+   cd build
+   cmake .. -DFPGA_DEVICE=<board-support-package>:<board-variant>
+   ```
+   > **Note**: You must set FPGA_DEVICE to point to your BSP in order to build this sample.
+
+3. Compile the design. (The provided targets match the recommended development flow.)
+
+   1. Compile and run for emulation (fast compile time, targets emulated FPGA device).
+      ```
+      make fpga_emu
+      ```
+   2. Generate the optimization report. 
+      ```
+      make report
+      ```
+   3. Compile and run for FPGA hardware (longer compile time, targets an FPGA device).
+      ```
+      make fpga
+      ```
+
+### On Windows*
+
+1. Change to the sample directory.
+2. Configure the build system for your BSP.
+   ```
+   mkdir build
+   cd build
+   cmake -G "NMake Makefiles" .. -DFPGA_DEVICE=<board-support-package>:<board-variant>
+   ```
+   > **Note**: You must set FPGA_DEVICE to point to your BSP in order to build this sample.
+
+3. Compile the design. (The provided targets match the recommended development flow.)
+
+   1. Compile and run for emulation (fast compile time, targets emulated FPGA device).
+      ```
+      nmake fpga_emu
+      ```
+   2. Generate the optimization report.
+      ```
+      nmake report
+      ```
+   3. Compile and run for FPGA hardware (longer compile time, targets an FPGA device).
+      ```
+      nmake fpga
+      ```
+>**Note**: If you encounter any issues with long paths when compiling under Windows*, you may have to create your ‘build’ directory in a shorter path, for example `C:\samples\build`. You can then run cmake from that directory, and provide cmake with the full path to your sample directory.
+
+## Run the `Board Test` Executable
+
+### Configurable Parameters
+
+The complete board test is divided into six subtests. By default, all tests run. You can choose to run a single test by using the `-test=<test number>` option. Refer to the [Running the Sample](#running-the-sample) section for test usage instructions.
+
+| Test Number  | Test Name
+|:---          |:---
+| 1            | Host Speed and Host Read Write Test
+| 2            | Kernel Clock Frequency Test
+| 3            | Kernel Launch Test
+| 4            | Kernel Latency Measurement
+| 5            | Kernel-to-Memory Read Write Test
+| 6            | Kernel-to-Memory Bandwidth Test
+| 7            | Unified Shared Memory (USM) Bandwidth Test
+
+>**Note:** You should run all tests at least once to ensure that the platform interfaces are fully functional.
+
+To view test details and usage information using the binary, use the `-help` option: `<program> -help`.
+
+The tests listed above check the following interfaces in a platform:
+
+- **Host-to-device global memory interface (Test 1):** This interface is checked by performing explicit data movement between the host and device global memory. Host to device global memory bandwidth is measured and reported. As a part of this interface check, unaligned data transfers are also performed to verify that non-DMA transfers complete successfully.
+
+- **Kernel clock frequency (Test 2):** The test measures the frequency the programmed kernel is running at on the FPGA device and reports it. By default, this test fails if the measured frequency is not within 2% of the compiled frequency.
+
+  >**Note**: The test allows overriding this failure; however, overriding may lead to functional errors and is not recommended. The override option is provided to allow debugging in cases where platform design changes are done to force the kernel to run at a slower clock frequency (though this is not a common use case). To override, set the `report_chk` variable to `false` in `board_test.cpp` and recompile only the host code by using the `-reuse-exe=board_test.fpga` option in your compile command (this flag is added by default for you in the CMake file included with this code sample).
+
+- **Host-to-kernel interface (Tests 3 & 4):** The test ensures that the host to kernel communication is correct and that the host can launch a kernel successfully. It also measures the roundtrip kernel launch latency and throughput (number of kernels/ms) of single task no-operation kernels.
+
+- **Kernel-to-device global memory interface (Tests 5 & 6):** This interface is checked by performing kernel to memory data transfers using simple read and write kernels. Kernel to memory bandwidth is measured and reported.
+
+- **Unified shared memory (USM) interface (Test 7):** This interface is checked by copying data between, reading data from, and writing data to host USM. The bandwidth is measured and reported for each case. Applies only to board variants with USM support; to run this test you must specify the `SUPPORTS_USM` macro at compile-time; e.g., `cmake .. -DSUPPORTS_USM=1`.
+
+### On Linux
+
+ 1. Run the sample on the FPGA emulator (the kernel executes on the CPU).
+    ```
+    ./board_test.fpga_emu
+    ```
+    By default the program runs all tests. To run a specific test, enter the test number as an argument to the `-test` option:
+    ```
+    ./board_test.fpga_emu -test=<test_number>
+    ```
+ 2. Run the sample on the FPGA device.
+    ```
+    ./board_test.fpga
+    ```
+    By default the program runs all tests. To run a specific test, enter the test number as an argument to the `-test` option:
+    ```
+    ./board_test.fpga -test=<test_number>
+    ```
+### On Windows
+
+ 1. Run the sample on the FPGA emulator (the kernel executes on the CPU):
+    ```
+    board_test.exe
+    ```
+    By default the program runs all tests. To run a specific test, enter the test number as an argument to the `-test` option:
+    ```
+    board_test.exe -test=<test_number>
+    ```
+ 2. Run the sample on the FPGA device.
+    ```
+    board_test.fpga.exe
+    ```
+    By default the program runs all tests. To run a specific test, enter the test number as an argument to the `-test` option:
+    ```
+    board_test.fpga.exe -test=<test_number>
+    ```
+
+## Example Output
+
+Running on FPGA device (Intel Stratix 10 SX platform). Performance results are based on testing as of August 14, 2023.
+
+> **Note**: Refer to the [Performance Disclaimers](/DirectProgramming/C++SYCL_FPGA/README.md#performance-disclaimers) section for important performance information.
+
+```
+*** Board_test usage information ***
+Command to run board_test using generated binary:
+  > To run all tests (default): run board_test.fpga
+  > To run a specific test (see list below); pass the test number as argument to "-test" option: 
+  Linux: ./board_test.fpga -test=<test_number>
+  Windows: board_test.exe -test=<test_number>
+  > To see more details on what each test does use -help option
+The tests are:
+  1. Host Speed and Host Read Write Test
+  2. Kernel Clock Frequency Test
+  3. Kernel Launch Test
+  4. Kernel Latency Measurement
+  5. Kernel-to-Memory Read Write Test
+  6. Kernel-to-Memory Bandwidth Test
+  7. Unified Shared Memory Bandwidth Test
+Note: Kernel Clock Frequency is run along with all tests except 1 (Host Speed and Host Read Write test)
+
+Running all tests 
+Running on device: pac_s10_usm : Intel PAC Platform (pac_f300000)
+
+clGetDeviceInfo CL_DEVICE_GLOBAL_MEM_SIZE = 34359738368
+clGetDeviceInfo CL_DEVICE_MAX_MEM_ALLOC_SIZE = 34359738368
+Device buffer size available for allocation = 34359738368 bytes
+
+*****************************************************************
+*********************** Host Speed Test *************************
+*****************************************************************
+
+Size of buffer created = 34359738368 bytes
+Writing 32768 MB to device global memory ... 5467.71 MB/s
+Reading 32768 MB from device global memory ... 5418.46 MB/s
+Verifying data ...
+Successfully wrote and readback 32768 MB buffer
+
+Transferring 8192 KBs in 256 32 KB blocks ...
+Transferring 8192 KBs in 128 64 KB blocks ...
+Transferring 8192 KBs in 64 128 KB blocks ...
+Transferring 8192 KBs in 32 256 KB blocks ...
+Transferring 8192 KBs in 16 512 KB blocks ...
+Transferring 8192 KBs in 8 1024 KB blocks ...
+Transferring 8192 KBs in 4 2048 KB blocks ...
+Transferring 8192 KBs in 2 4096 KB blocks ...
+Transferring 8192 KBs in 1 8192 KB blocks ...
+
+Writing 8192 KBs with block size (in bytes) below:
+
+Block_Size Avg Max Min End-End (MB/s)
+   32768 728.06 957.68 450.37 612.81 
+   65536 1206.82 1545.84 742.51 1039.50 
+  131072 1904.39 2219.85 1218.16 1690.47 
+  262144 2641.81 3139.88 2090.79 2451.81 
+  524288 3402.66 3630.32 3048.84 3232.47 
+ 1048576 3741.77 4034.06 3270.88 3635.78 
+ 2097152 3856.43 4146.10 3397.37 3807.60 
+ 4194304 4297.57 5006.66 3764.43 4276.62 
+ 8388608 4699.70 4699.70 4699.70 4699.70 
+
+Reading 8192 KBs with block size (in bytes) below:
+
+Block_Size Avg Max Min End-End (MB/s)
+   32768 1284.84 1416.59 862.47 853.33 
+   65536 2105.26 2245.54 780.54 1612.20 
+  131072 2801.30 2989.72 1904.53 2424.31 
+  262144 3451.71 3592.88 2760.14 3117.73 
+  524288 3857.30 3969.04 3550.99 3651.80 
+ 1048576 4043.79 4099.79 3841.44 3926.42 
+ 2097152 3864.89 3953.67 3773.29 3835.53 
+ 4194304 4551.54 4842.46 4293.59 4532.24 
+ 8388608 4856.18 4856.18 4856.18 4856.18 
+
+Host write top speed = 5006.66 MB/s
+Host read top speed = 4856.18 MB/s
+
+
+HOST-TO-MEMORY BANDWIDTH = 4931 MB/s
+
+
+*****************************************************************
+********************* Host Read Write Test **********************
+*****************************************************************
+
+--- Running host read write test with device offset 0
+--- Running host read write test with device offset 3
+
+HOST READ-WRITE TEST PASSED!
+
+*****************************************************************
+*******************  Kernel Clock Frequency Test  ***************
+*****************************************************************
+
+Measured Frequency    =   357.478 MHz 
+Quartus Compiled Frequency  =   358 MHz 
+
+Measured Clock frequency is within 2 percent of Quartus compiled frequency. 
+
+*****************************************************************
+********************* Kernel Launch Test ************************
+*****************************************************************
+
+Launching kernel KernelSender ...
+Launching kernel KernelReceiver ...
+  ... Waiting for sender
+Sender sent the token to receiver
+  ... Waiting for receiver
+
+KERNEL_LAUNCH_TEST PASSED
+
+*****************************************************************
+********************  Kernel Latency  **************************
+*****************************************************************
+
+Processed 10000 kernels in 245.4532 ms
+Single kernel round trip time = 24.5453 us
+Throughput = 40.7410 kernels/ms
+Kernel execution is complete
+
+*****************************************************************
+*************  Kernel-to-Memory Read Write Test  ***************
+*****************************************************************
+
+Maximum device global memory allocation size is 34359738368 bytes 
+Finished host memory allocation for input and output data
+Creating device buffer
+Finished writing to device buffers 
+Launching kernel MemReadWriteStream ... 
+Launching kernel with global offset : 0
+Launching kernel with global offset : 1073741824
+Launching kernel with global offset : 2147483648
+Launching kernel with global offset : 3221225472
+Launching kernel with global offset : 4294967296
+Launching kernel with global offset : 5368709120
+Launching kernel with global offset : 6442450944
+Launching kernel with global offset : 7516192768
+... kernel finished execution. 
+Finished Verification
+KERNEL TO MEMORY READ WRITE TEST PASSED 
+
+*****************************************************************
+*****************  Kernel-to-Memory Bandwidth  *****************
+*****************************************************************
+
+Note: This test assumes that design was compiled with -Xsno-interleaving option
+
+
+Performing kernel transfers of 4096 MBs on the default global memory (address starting at 0)
+Launching kernel MemWriteStream ... 
+Launching kernel MemReadStream ... 
+Launching kernel MemReadWriteStream ... 
+
+Summarizing bandwidth in MB/s/bank for banks 1 to 8
+ 16115.8  16130  16116.6  16135.7  16115.7  16130  16116.2  16115.6  MemWriteStream
+ 17339.4  17339.4  17339.4  17339.6  17339.2  17339.1  17339.4  17339.3  MemReadStream
+ 16080.5  16082.8  16080  16084.2  16080.2  16082.8  16079.7  16079.9  MemReadWriteStream
+
+KERNEL-TO-MEMORY BANDWIDTH = 16514.2 MB/s/bank
+
+*****************************************************************
+***********************  USM Bandwidth  *************************
+*****************************************************************
+
+Iterations: 1
+Data size: 1024 MB
+Data type size: 64 bytes
+Case: Full Duplex
+Average Time: 98856.4 ns	
+Average Throughput: 20.2314 GB/s	
+
+Iterations: 1
+Data size: 1024 MB
+Data type size: 64 bytes
+Case: From Host to Device
+Average Time: 86983.6 ns	
+Average Throughput: 11.4964 GB/s	
+
+Iterations: 1
+Data size: 1024 MB
+Data type size: 64 bytes
+Case: From Device to Host
+Average Time: 84260.1 ns	
+Average Throughput: 11.868 GB/s	
+
+
+BOARD TEST PASSED
+
+```
+
+## License
+
+Code samples are licensed under the MIT license. See [License.txt](/License.txt) for details.
+
+Third party program Licenses can be found here: [third-party-programs.txt](/third-party-programs.txt).