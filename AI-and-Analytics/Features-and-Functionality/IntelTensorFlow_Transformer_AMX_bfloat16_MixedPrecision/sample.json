--- conflicted
+++ resolved
@@ -9,19 +9,6 @@
   "targetDevice": ["CPU"],
   "cpuInstructionSets": ["AVX512", "AMX"],
   "ciTests": {
-<<<<<<< HEAD
-    "linux": [{
-      "env": [],
-      "id": "Transformer_AMX_bfloat16_Mixed_Precision_Learning",
-      "steps": [
-        "conda activate tensorflow",
-        "conda install -y jupyter",
-        "jupyter nbconvert --execute IntelTensorFlow_Transformer_AMX_bfloat16_MixedPrecision.ipynb"
-      ]
-    }]
-  },
-  "expertise": "Getting Started"
-=======
   	"linux": [
     {
   		"env": [],
@@ -35,5 +22,4 @@
     ]
 },
 "expertise": "Getting Started"
->>>>>>> d9ee045f
 }